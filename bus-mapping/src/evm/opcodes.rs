--- conflicted
+++ resolved
@@ -7,11 +7,7 @@
         AccountField, AccountOp, CallContextField, TxAccessListAccountOp, TxReceiptField,
         TxRefundOp, RW,
     },
-<<<<<<< HEAD
     util::{KECCAK_CODE_HASH_ZERO, POSEIDON_CODE_HASH_ZERO},
-=======
-    state_db::CodeDB,
->>>>>>> 2fa8ef9c
     Error,
 };
 use core::fmt::Debug;
@@ -501,13 +497,8 @@
         state.sdb.get_account_mut(&call.address).1.storage.clear();
     }
     if state.tx.is_create()
-<<<<<<< HEAD
         && ((!callee_account.keccak_code_hash.is_zero()
             && !callee_account.keccak_code_hash.eq(&*KECCAK_CODE_HASH_ZERO))
-=======
-        && ((!callee_account.code_hash.is_zero()
-            && !callee_account.code_hash.eq(&CodeDB::empty_code_hash()))
->>>>>>> 2fa8ef9c
             || !callee_account.nonce.is_zero())
     {
         unimplemented!("deployment collision");
@@ -893,9 +884,9 @@
         &mut exec_step,
         AccountOp {
             address: sender,
-            field: AccountField::CodeHash,
+            field: AccountField::PoseidonCodeHash,
             value: Word::zero(),
-            value_prev: sender_account.code_hash.to_word(),
+            value_prev: sender_account.poseidon_code_hash.to_word(),
         },
     )?;
     if receiver != sender {
