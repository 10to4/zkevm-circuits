use crate::{
    circuit_input_builder::{CircuitInputStateRef, ExecStep},
    evm::Opcode,
    operation::{AccountField, CallContextField, TxAccessListAccountOp},
    Error,
};
use eth_types::{GethExecStep, ToAddress, ToWord, H256};

#[derive(Debug, Copy, Clone)]
pub(crate) struct Extcodesize;

impl Opcode for Extcodesize {
    fn gen_associated_ops(
        state: &mut CircuitInputStateRef,
        geth_steps: &[GethExecStep],
    ) -> Result<Vec<ExecStep>, Error> {
        let geth_step = &geth_steps[0];
        let mut exec_step = state.new_step(geth_step)?;

        // Read account address from stack.
        let address_word = geth_step.stack.last()?;
        let address = address_word.to_address();
        state.stack_read(&mut exec_step, geth_step.stack.last_filled(), address_word)?;

        // Read transaction ID, rw_counter_end_of_reversion, and is_persistent from call
        // context.
        for (field, value) in [
            (CallContextField::TxId, state.tx_ctx.id().to_word()),
            (
                CallContextField::RwCounterEndOfReversion,
                state.call()?.rw_counter_end_of_reversion.to_word(),
            ),
            (
                CallContextField::IsPersistent,
                state.call()?.is_persistent.to_word(),
            ),
        ] {
            state.call_context_read(&mut exec_step, state.call()?.call_id, field, value);
        }

        // Update transaction access list for account address.
        let is_warm = state.sdb.check_account_in_access_list(&address);
        state.push_op_reversible(
            &mut exec_step,
            TxAccessListAccountOp {
                tx_id: state.tx_ctx.id(),
                address,
                is_warm: true,
                is_warm_prev: is_warm,
            },
        )?;

        // Read account code hash and get code length.
        let account = state.sdb.get_account(&address).1;
        let exists = !account.is_empty();
        let code_hash = if exists {
            account.code_hash
        } else {
            H256::zero()
        };
        state.account_read(
            &mut exec_step,
            address,
            AccountField::CodeHash,
            code_hash.to_word(),
        );
        let code_size = if exists {
            state.code(code_hash)?.len()
        } else {
            0
        };

        // Write the EXTCODESIZE result to stack.
        debug_assert_eq!(code_size, geth_steps[1].stack.last()?.as_usize());
        state.stack_write(
            &mut exec_step,
            geth_steps[1].stack.nth_last_filled(0),
            code_size.into(),
        )?;

        Ok(vec![exec_step])
    }
}

#[cfg(test)]
mod extcodesize_tests {
    use super::*;
<<<<<<< HEAD
    use crate::circuit_input_builder::ExecState;
    use crate::mock::BlockData;
    use crate::operation::{AccountOp, CallContextOp, StackOp, RW};
    use crate::state_db::CodeDB;
    use eth_types::evm_types::{OpcodeId, StackAddress};
    use eth_types::geth_types::{Account, GethData};
    use eth_types::{bytecode, Bytecode, U256};
=======
    use crate::{
        circuit_input_builder::ExecState,
        mock::BlockData,
        operation::{AccountOp, CallContextOp, StackOp, RW},
    };
    use eth_types::{
        bytecode,
        evm_types::{OpcodeId, StackAddress},
        geth_types::{Account, GethData},
        Bytecode, Word, U256,
    };
    use ethers_core::utils::keccak256;
>>>>>>> 6113111d
    use mock::{TestContext, MOCK_1_ETH, MOCK_ACCOUNTS, MOCK_CODES};
    use pretty_assertions::assert_eq;

    #[test]
    fn test_extcodesize_opcode() {
        let account = Account {
            address: MOCK_ACCOUNTS[4],
            code: MOCK_CODES[4].clone(),
            ..Default::default()
        };

        // Test for empty account.
        test_ok(&Account::default(), false);
        // Test for cold account.
        test_ok(&account, false);
        // Test for warm account.
        test_ok(&account, true);
    }

    fn test_ok(account: &Account, is_warm: bool) {
        let exists = !account.is_empty();

        let mut bytecode = Bytecode::default();
        if is_warm {
            bytecode.append(&bytecode! {
                PUSH20(account.address.to_word())
                EXTCODESIZE
                POP
            });
        }
        bytecode.append(&bytecode! {
            PUSH20(account.address.to_word())
            EXTCODESIZE
            STOP
        });

        // Get the execution steps from the external tracer.
        let block: GethData = TestContext::<3, 1>::new(
            None,
            |accs| {
                accs[0]
                    .address(MOCK_ACCOUNTS[0])
                    .balance(*MOCK_1_ETH)
                    .code(bytecode);
                if exists {
                    accs[1].address(account.address).code(account.code.clone());
                } else {
                    accs[1].address(MOCK_ACCOUNTS[1]).balance(*MOCK_1_ETH);
                }
                accs[2].address(MOCK_ACCOUNTS[2]).balance(*MOCK_1_ETH);
            },
            |mut txs, accs| {
                txs[0].to(accs[0].address).from(accs[2].address);
            },
            |block, _tx| block.number(0xcafeu64),
        )
        .unwrap()
        .into();

        let mut builder = BlockData::new_from_geth_data(block.clone()).new_circuit_input_builder();
        builder
            .handle_block(&block.eth_block, &block.geth_traces)
            .unwrap();

        // Check if account address is in access list as a result of bus mapping.
        assert!(builder.sdb.add_account_to_access_list(account.address));

        let tx_id = 1;
        let transaction = &builder.block.txs()[tx_id - 1];
        let call_id = transaction.calls()[0].call_id;

        let indices = transaction
            .steps()
            .iter()
            .filter(|step| step.exec_state == ExecState::Op(OpcodeId::EXTCODESIZE))
            .last()
            .unwrap()
            .bus_mapping_instance
            .clone();
        let container = builder.block.container;
        let operation = &container.stack[indices[0].as_usize()];
        assert_eq!(operation.rw(), RW::READ);
        assert_eq!(
            operation.op(),
            &StackOp {
                call_id,
                address: StackAddress::from(1023u32),
                value: account.address.to_word()
            }
        );

        let operation = &container.call_context[indices[1].as_usize()];
        assert_eq!(operation.rw(), RW::READ);
        assert_eq!(
            operation.op(),
            &CallContextOp {
                call_id,
                field: CallContextField::TxId,
                value: tx_id.into()
            }
        );

        let operation = &container.call_context[indices[2].as_usize()];
        assert_eq!(operation.rw(), RW::READ);
        assert_eq!(
            operation.op(),
            &CallContextOp {
                call_id,
                field: CallContextField::RwCounterEndOfReversion,
                value: U256::zero()
            }
        );

        let operation = &container.call_context[indices[3].as_usize()];
        assert_eq!(operation.rw(), RW::READ);
        assert_eq!(
            operation.op(),
            &CallContextOp {
                call_id,
                field: CallContextField::IsPersistent,
                value: U256::one()
            }
        );

        let operation = &container.tx_access_list_account[indices[4].as_usize()];
        assert_eq!(operation.rw(), RW::WRITE);
        assert_eq!(
            operation.op(),
            &TxAccessListAccountOp {
                tx_id,
                address: account.address,
                is_warm: true,
                is_warm_prev: is_warm
            }
        );

        let code_hash = CodeDB::hash(&account.code).to_word();
        let operation = &container.account[indices[5].as_usize()];
        assert_eq!(operation.rw(), RW::READ);
        assert_eq!(
            operation.op(),
            &AccountOp {
                address: account.address,
                field: AccountField::CodeHash,
                value: if exists { code_hash } else { U256::zero() },
                value_prev: if exists { code_hash } else { U256::zero() },
            }
        );

        let operation = &container.stack[indices[6].as_usize()];
        assert_eq!(operation.rw(), RW::WRITE);
        assert_eq!(
            operation.op(),
            &StackOp {
                call_id,
                address: 1023u32.into(),
                value: (if exists { account.code.len() } else { 0 }).into(),
            }
        );
    }
}<|MERGE_RESOLUTION|>--- conflicted
+++ resolved
@@ -85,28 +85,18 @@
 #[cfg(test)]
 mod extcodesize_tests {
     use super::*;
-<<<<<<< HEAD
-    use crate::circuit_input_builder::ExecState;
-    use crate::mock::BlockData;
-    use crate::operation::{AccountOp, CallContextOp, StackOp, RW};
-    use crate::state_db::CodeDB;
-    use eth_types::evm_types::{OpcodeId, StackAddress};
-    use eth_types::geth_types::{Account, GethData};
-    use eth_types::{bytecode, Bytecode, U256};
-=======
     use crate::{
         circuit_input_builder::ExecState,
         mock::BlockData,
         operation::{AccountOp, CallContextOp, StackOp, RW},
+        state_db::CodeDB,
     };
     use eth_types::{
         bytecode,
         evm_types::{OpcodeId, StackAddress},
         geth_types::{Account, GethData},
-        Bytecode, Word, U256,
+        Bytecode, U256,
     };
-    use ethers_core::utils::keccak256;
->>>>>>> 6113111d
     use mock::{TestContext, MOCK_1_ETH, MOCK_ACCOUNTS, MOCK_CODES};
     use pretty_assertions::assert_eq;
 
