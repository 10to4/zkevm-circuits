//! Implementation of an in-memory key-value database to represent the
//! Ethereum State Trie.

use crate::{
    precompile::is_precompiled,
    util::{hash_code, KECCAK_CODE_HASH_ZERO, POSEIDON_CODE_HASH_ZERO},
};
use eth_types::{Address, Hash, Word, U256};
use lazy_static::lazy_static;
use std::collections::{HashMap, HashSet};

lazy_static! {
    static ref ACCOUNT_ZERO: Account = Account::zero();
<<<<<<< HEAD
    static ref VALUE_ZERO: Word = Word::zero();
=======
    static ref EMPTY_CODE_HASH: Hash = CodeDB::hash(&[]);
    /// bytes of empty code hash, in little endian order.
    pub static ref EMPTY_CODE_HASH_LE: [u8; 32] = {
        let mut bytes = EMPTY_CODE_HASH.to_fixed_bytes();
        bytes.reverse();
        bytes
    };
}

/// Define any object can encode the code to a 32 bytes hash
pub trait CodeHash: std::fmt::Debug {
    /// encode code
    fn hash_code(&self, code: &[u8]) -> Hash;
}

/// Helper trait for clone object in a object-safe way
pub trait CodeHashCopy: CodeHash {
    /// clone to a boxed object
    fn clone_box(&self) -> Box<dyn CodeHashCopy>;
}

impl<T> CodeHashCopy for T
where
    T: 'static + CodeHash + Clone,
{
    fn clone_box(&self) -> Box<dyn CodeHashCopy> {
        Box::new(self.clone())
    }
>>>>>>> d9e10b8d
}

const VALUE_ZERO: Word = Word::zero();

/// Memory storage for contract code by code hash.
#[derive(Debug)]
pub struct CodeDB(pub HashMap<Hash, Vec<u8>>);

impl Clone for CodeDB {
    fn clone(&self) -> Self {
        CodeDB(self.0.clone())
    }
}

impl Default for CodeDB {
    fn default() -> Self {
        Self::new()
    }
}

impl CodeDB {
    /// Create a new empty Self.
    pub fn new() -> Self {
        Self(HashMap::new())
    }
    /// Insert code indexed by code hash, and return the code hash.
    pub fn insert(&mut self, code: Vec<u8>) -> Hash {
<<<<<<< HEAD
        let hash = if code.is_empty() {
            *POSEIDON_CODE_HASH_ZERO
        } else {
            hash_code(&code)
        };
=======
        let hash = Self::hash(&code);

>>>>>>> d9e10b8d
        self.0.insert(hash, code);
        hash
    }
    /// Specify code hash for empty code (nil)
    pub fn empty_code_hash() -> Hash {
<<<<<<< HEAD
        *POSEIDON_CODE_HASH_ZERO
=======
        *EMPTY_CODE_HASH
    }

    /// Compute hash of given code.
    pub fn hash(code: &[u8]) -> Hash {
        H256(keccak256(code))
>>>>>>> d9e10b8d
    }
}

/// Account of the Ethereum State Trie, which contains an in-memory key-value
/// database that represents the Account Storage Trie.
#[derive(Debug, PartialEq, Eq, Clone)]
pub struct Account {
    /// Nonce
    pub nonce: Word,
    /// Balance
    pub balance: Word,
    /// Storage key-value map
    pub storage: HashMap<Word, Word>,
    /// Keccak hash of code
    pub keccak_code_hash: Hash,
    /// Poseidon hash of code
    pub poseidon_code_hash: Hash,
    /// Size of code, i.e. code length
    pub code_size: Word,
}

impl Account {
    /// Return an empty account, with all values set at zero.
    pub fn zero() -> Self {
        Self {
            nonce: Word::zero(),
            balance: Word::zero(),
            storage: HashMap::new(),
<<<<<<< HEAD
            keccak_code_hash: *KECCAK_CODE_HASH_ZERO,
            poseidon_code_hash: *POSEIDON_CODE_HASH_ZERO,
            code_size: Word::zero(),
=======
            code_hash: *EMPTY_CODE_HASH,
>>>>>>> d9e10b8d
        }
    }

    /// Return if account is empty or not.
    pub fn is_empty(&self) -> bool {
<<<<<<< HEAD
        self.nonce.is_zero()
            && self.balance.is_zero()
            //&& self.storage.is_empty()
            && self.keccak_code_hash.eq(&KECCAK_CODE_HASH_ZERO)
            && self.poseidon_code_hash.eq(&POSEIDON_CODE_HASH_ZERO)
            && self.code_size.is_zero()
=======
        self.nonce.is_zero() && self.balance.is_zero() && self.code_hash.eq(&EMPTY_CODE_HASH)
>>>>>>> d9e10b8d
    }
}

/// In-memory key-value database that represents the Ethereum State Trie.
#[derive(Debug, Clone, Default)]
pub struct StateDB {
    state: HashMap<Address, Account>,

    // Fields with transaction lifespan, will be clear in `clear_access_list_and_refund`.
    access_list_account: HashSet<Address>,
    access_list_account_storage: HashSet<(Address, U256)>,
    // `dirty_storage` contains writes during current transaction.
    // When current transaction finishes, `dirty_storage` will be committed into `state`.
    // The reason why we need this is that EVM needs committed state, namely
    // state before current transaction, to calculate gas cost for some opcodes like sstore.
    // So both dirty storage and committed storage are needed.
    dirty_storage: HashMap<(Address, Word), Word>,
    // Accounts that have been through `SELFDESTRUCT` under the situation that `is_persistent` is
    // `true`. These accounts will be reset once `commit_tx` is called.
    destructed_account: HashSet<Address>,
    refund: u64,
}

impl StateDB {
    /// Create an empty Self
    pub fn new() -> Self {
        Self::default()
    }

    /// Set an [`Account`] at `addr` in the StateDB.
    pub fn set_account(&mut self, addr: &Address, acc: Account) {
        self.state.insert(*addr, acc);
    }

    /// Get a reference to the [`Account`] at `addr`.  Returns false and a zero
    /// [`Account`] when the [`Account`] wasn't found in the state.
    pub fn get_account(&self, addr: &Address) -> (bool, &Account) {
        match self.state.get(addr) {
            Some(acc) => (true, acc),
            None => (false, &(*ACCOUNT_ZERO)),
        }
    }

    /// Get a mutable reference to the [`Account`] at `addr`.  If the
    /// [`Account`] is not found in the state, a zero one will be inserted
    /// and returned along with false.
    pub fn get_account_mut(&mut self, addr: &Address) -> (bool, &mut Account) {
        let found = if self.state.contains_key(addr) {
            true
        } else {
            self.state.insert(*addr, Account::zero());
            false
        };
        (found, self.state.get_mut(addr).expect("addr not inserted"))
    }

    /// Get a reference to the storage value from [`Account`] at `addr`, at
    /// `key`.  Returns false and a zero [`Word`] when the [`Account`] or `key`
    /// wasn't found in the state.
    /// Returns dirty storage state, which includes writes in current tx
    pub fn get_storage(&self, addr: &Address, key: &Word) -> (bool, &Word) {
        match self.dirty_storage.get(&(*addr, *key)) {
            Some(v) => (true, v),
            None => self.get_committed_storage(addr, key),
        }
    }

    /// Get a reference to the storage value from [`Account`] at `addr`, at
    /// `key`.  Returns false and a zero [`Word`] when the [`Account`] or `key`
    /// wasn't found in the state.
    /// Returns committed storage, which is storage state before current tx
    pub fn get_committed_storage(&self, addr: &Address, key: &Word) -> (bool, &Word) {
        let (_, acc) = self.get_account(addr);
        match acc.storage.get(key) {
            Some(value) => (true, value),
            None => (false, &VALUE_ZERO),
        }
    }

    /// Get a mutable reference to the storage value from [`Account`] at `addr`,
    /// at `key`.  Returns false when the [`Account`] or `key` wasn't found in
    /// the state and it is created.  If the [`Account`] or `key` is not found
    /// in the state, a zero [`Account`] will be inserted, a zero value will
    /// be inserted at `key` in its storage, and the value will be returned
    /// along with false.
    pub fn get_storage_mut(&mut self, addr: &Address, key: &Word) -> (bool, &mut Word) {
        let (_, acc) = self.get_account_mut(addr);
        let found = if acc.storage.contains_key(key) {
            true
        } else {
            acc.storage.insert(*key, Word::zero());
            false
        };
        (found, acc.storage.get_mut(key).expect("key not inserted"))
    }

    /// Set storage value at `addr` and `key`.
    /// Writes into dirty_storage during transaction execution.
    /// After transaction execution, `dirty_storage` is committed into `storage`
    /// in `commit_tx` method.
    pub fn set_storage(&mut self, addr: &Address, key: &Word, value: &Word) {
        self.dirty_storage.insert((*addr, *key), *value);
    }

    /// Get nonce of account with `addr`.
    pub fn get_nonce(&self, addr: &Address) -> u64 {
        let (_, account) = self.get_account(addr);
        account.nonce.as_u64()
    }

    /// Increase nonce of account with `addr` and return the previous value.
    pub fn increase_nonce(&mut self, addr: &Address) -> u64 {
        let (_, account) = self.get_account_mut(addr);
        let nonce = account.nonce.as_u64();
        account.nonce = account.nonce + 1;
        nonce
    }

    /// Check whether `addr` exists in account access list.
    ///
    /// Note: After the hardfork Berlin,
    /// all the precompiled contracts addresses are always considered warm.
    pub fn check_account_in_access_list(&self, addr: &Address) -> bool {
        is_precompiled(addr) || self.access_list_account.contains(addr)
    }

    /// Add `addr` into account access list. Returns `true` if it's not in the
    /// access list before.
    pub fn add_account_to_access_list(&mut self, addr: Address) -> bool {
        self.access_list_account.insert(addr)
    }

    /// Remove `addr` from account access list.
    pub fn remove_account_from_access_list(&mut self, addr: &Address) {
        let exist = self.access_list_account.remove(addr);
        debug_assert!(exist);
    }

    /// Check whether `(addr, key)` exists in account storage access list.
    pub fn check_account_storage_in_access_list(&self, pair: &(Address, Word)) -> bool {
        self.access_list_account_storage.contains(pair)
    }

    /// Add `(addr, key)` into account storage access list. Returns `true` if
    /// it's not in the access list before.
    pub fn add_account_storage_to_access_list(&mut self, (addr, key): (Address, Word)) -> bool {
        self.access_list_account_storage.insert((addr, key))
    }

    /// Remove `(addr, key)` from account storage access list.
    pub fn remove_account_storage_from_access_list(&mut self, pair: &(Address, Word)) {
        let exist = self.access_list_account_storage.remove(pair);
        debug_assert!(exist);
    }

    /// Set account as self destructed.
    pub fn destruct_account(&mut self, addr: Address) {
        self.state.insert(addr, Account::zero());
        self.destructed_account.insert(addr);
    }

    /// Retrieve refund.
    pub fn refund(&self) -> u64 {
        self.refund
    }

    /// Set refund
    pub fn set_refund(&mut self, value: u64) {
        self.refund = value;
    }

    /// Clear access list and refund, and commit dirty storage.
    /// It should be invoked before processing
    /// with new transaction with the same [`StateDB`].
    pub fn commit_tx(&mut self) {
        self.access_list_account = HashSet::new();
        self.access_list_account_storage = HashSet::new();
        for ((addr, key), value) in self.dirty_storage.clone() {
            let (_, ptr) = self.get_storage_mut(&addr, &key);
            *ptr = value;
        }
        self.dirty_storage = HashMap::new();
        for addr in self.destructed_account.clone() {
            let (_, account) = self.get_account_mut(&addr);
            *account = ACCOUNT_ZERO.clone();
        }
        self.refund = 0;
    }
}

#[cfg(test)]
mod statedb_tests {
    use super::*;
    use eth_types::address;

    #[test]
    fn statedb() {
        let addr_a = address!("0x0000000000000000000000000000000000000001");
        let addr_b = address!("0x0000000000000000000000000000000000000002");
        let mut statedb = StateDB::new();

        // Get non-existing account
        let (found, acc) = statedb.get_account(&addr_a);
        assert!(!found);
        assert_eq!(acc, &Account::zero());

        // Get non-existing storage key for non-existing account
        let (found, value) = statedb.get_storage(&addr_a, &Word::from(2));
        assert!(!found);
        assert_eq!(value, &Word::zero());

        // Get mut non-existing account and set nonce
        let (found, acc) = statedb.get_account_mut(&addr_a);
        assert!(!found);
        assert_eq!(acc, &Account::zero());
        acc.nonce = Word::from(100);

        // Get existing account and check nonce
        let (found, acc) = statedb.get_account(&addr_a);
        assert!(found);
        assert_eq!(acc.nonce, Word::from(100));

        // Get non-existing storage key for existing account and set value
        let (found, value) = statedb.get_storage_mut(&addr_a, &Word::from(2));
        assert!(!found);
        assert_eq!(value, &Word::zero());
        *value = Word::from(101);

        // Get existing storage key and check value
        let (found, value) = statedb.get_storage(&addr_a, &Word::from(2));
        assert!(found);
        assert_eq!(value, &Word::from(101));

        // Get non-existing storage key for non-existing account and set value
        let (found, value) = statedb.get_storage_mut(&addr_b, &Word::from(3));
        assert!(!found);
        assert_eq!(value, &Word::zero());
        *value = Word::from(102);

        // Get existing account and check nonce
        let (found, acc) = statedb.get_account(&addr_b);
        assert!(found);
        assert_eq!(acc.nonce, Word::zero());

        // Get existing storage key and check value
        let (found, value) = statedb.get_storage(&addr_b, &Word::from(3));
        assert!(found);
        assert_eq!(value, &Word::from(102));
    }
}<|MERGE_RESOLUTION|>--- conflicted
+++ resolved
@@ -11,9 +11,6 @@
 
 lazy_static! {
     static ref ACCOUNT_ZERO: Account = Account::zero();
-<<<<<<< HEAD
-    static ref VALUE_ZERO: Word = Word::zero();
-=======
     static ref EMPTY_CODE_HASH: Hash = CodeDB::hash(&[]);
     /// bytes of empty code hash, in little endian order.
     pub static ref EMPTY_CODE_HASH_LE: [u8; 32] = {
@@ -23,28 +20,6 @@
     };
 }
 
-/// Define any object can encode the code to a 32 bytes hash
-pub trait CodeHash: std::fmt::Debug {
-    /// encode code
-    fn hash_code(&self, code: &[u8]) -> Hash;
-}
-
-/// Helper trait for clone object in a object-safe way
-pub trait CodeHashCopy: CodeHash {
-    /// clone to a boxed object
-    fn clone_box(&self) -> Box<dyn CodeHashCopy>;
-}
-
-impl<T> CodeHashCopy for T
-where
-    T: 'static + CodeHash + Clone,
-{
-    fn clone_box(&self) -> Box<dyn CodeHashCopy> {
-        Box::new(self.clone())
-    }
->>>>>>> d9e10b8d
-}
-
 const VALUE_ZERO: Word = Word::zero();
 
 /// Memory storage for contract code by code hash.
@@ -70,31 +45,19 @@
     }
     /// Insert code indexed by code hash, and return the code hash.
     pub fn insert(&mut self, code: Vec<u8>) -> Hash {
-<<<<<<< HEAD
-        let hash = if code.is_empty() {
-            *POSEIDON_CODE_HASH_ZERO
-        } else {
-            hash_code(&code)
-        };
-=======
         let hash = Self::hash(&code);
 
->>>>>>> d9e10b8d
         self.0.insert(hash, code);
         hash
     }
     /// Specify code hash for empty code (nil)
     pub fn empty_code_hash() -> Hash {
-<<<<<<< HEAD
-        *POSEIDON_CODE_HASH_ZERO
-=======
         *EMPTY_CODE_HASH
     }
 
     /// Compute hash of given code.
     pub fn hash(code: &[u8]) -> Hash {
         H256(keccak256(code))
->>>>>>> d9e10b8d
     }
 }
 
@@ -123,28 +86,20 @@
             nonce: Word::zero(),
             balance: Word::zero(),
             storage: HashMap::new(),
-<<<<<<< HEAD
             keccak_code_hash: *KECCAK_CODE_HASH_ZERO,
             poseidon_code_hash: *POSEIDON_CODE_HASH_ZERO,
             code_size: Word::zero(),
-=======
-            code_hash: *EMPTY_CODE_HASH,
->>>>>>> d9e10b8d
         }
     }
 
     /// Return if account is empty or not.
     pub fn is_empty(&self) -> bool {
-<<<<<<< HEAD
         self.nonce.is_zero()
             && self.balance.is_zero()
             //&& self.storage.is_empty()
             && self.keccak_code_hash.eq(&KECCAK_CODE_HASH_ZERO)
             && self.poseidon_code_hash.eq(&POSEIDON_CODE_HASH_ZERO)
             && self.code_size.is_zero()
-=======
-        self.nonce.is_zero() && self.balance.is_zero() && self.code_hash.eq(&EMPTY_CODE_HASH)
->>>>>>> d9e10b8d
     }
 }
 
