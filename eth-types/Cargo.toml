--- conflicted
+++ resolved
@@ -13,10 +13,6 @@
 regex = "1.5.4"
 serde = {version = "1.0.130", features = ["derive"] }
 serde_json = "1.0.66"
-<<<<<<< HEAD
 serde_with = "1.12"
 uint = "0.9.1"
-=======
-uint = "0.9.1"
-itertools = "0.10"
->>>>>>> 2693c325
+itertools = "0.10"