package witness

import (
	"math"

	"github.com/ethereum/go-ethereum/common"
	"github.com/privacy-scaling-explorations/mpt-witness-generator/trie"
)

func prepareEmptyNonExistingStorageRow() []byte {
	// nonExistingStorageRow is used only for proof that nothing is stored at a particular storage key
	nonExistingStorageRow := make([]byte, valueLen)

	return nonExistingStorageRow
}

func prepareNonExistingStorageRow(leafC, keyNibbles []byte, noLeaf bool) ([]byte, []byte) {
	// nonExistingStorageRow is used only for proof that nothing is stored at a particular storage key
	nonExistingStorageRow := prepareEmptyNonExistingStorageRow()

	var wrongRlpBytes []byte
	wrongRlpBytes = append(wrongRlpBytes, leafC[0])
	start := 2
	if leafC[0] == 248 {
		start = 3
		wrongRlpBytes = append(wrongRlpBytes, leafC[1])
	}
	keyLenC := int(leafC[start-1]) - 128
	keyRowC := make([]byte, valueLen)
	for i := 0; i < keyLenC; i++ {
		keyRowC[i] = leafC[start-1+i]
	}

	offset := 0
	nibblesNum := (keyLenC - 1) * 2

	nonExistingStorageRow[0] = leafC[start-1]
	if keyRowC[1] != 32 { // odd number of nibbles
		nibblesNum = nibblesNum + 1
		nonExistingStorageRow[1] = keyNibbles[64-nibblesNum] + 48
		offset = 1
	} else {
		nonExistingStorageRow[1] = 32
	}
	// Get the last nibblesNum of address:
	remainingNibbles := keyNibbles[64-nibblesNum : 64] // exclude the last one as it is not a nibble
	for i := 0; i < keyLenC-1; i++ {
		nonExistingStorageRow[2+i] = remainingNibbles[2*i+offset]*16 + remainingNibbles[2*i+1+offset]
	}

	return wrongRlpBytes, nonExistingStorageRow
}

func getNonceBalanceValue(leaf []byte, keyLen int) ([]byte, []byte, int) {
	nonceStart := 3 + keyLen + 1 + 1 + 1 + 1

	var nonceRlpLen byte
	var balanceStart int
	var nonce []byte

	// If the first nonce byte is > 128, it means it presents (nonce_len - 128),
	// if the first nonce byte is <= 128, the actual nonce value is < 128 and is exactly this first byte
	// (however, when nonce = 0, the actual value that is stored is 128)
	if leaf[nonceStart] <= 128 {
		// only one nonce byte
		nonceRlpLen = 1
		nonce = leaf[nonceStart : nonceStart+int(nonceRlpLen)]
		balanceStart = nonceStart + int(nonceRlpLen)
	} else {
		nonceRlpLen = leaf[nonceStart] - 128
		nonce = leaf[nonceStart : nonceStart+int(nonceRlpLen)+1]
		balanceStart = nonceStart + int(nonceRlpLen) + 1
	}

	var balanceRlpLen byte
	var storageStart int
	if leaf[balanceStart] <= 128 {
		// only one balance byte
		balanceRlpLen = 1
		storageStart = balanceStart + int(balanceRlpLen)
	} else {
		balanceRlpLen = leaf[balanceStart] - 128
		storageStart = balanceStart + int(balanceRlpLen) + 1
	}

	nonceVal := make([]byte, valueLen)
	balanceVal := make([]byte, valueLen)
	copy(nonceVal, nonce)
	var balance []byte
	if balanceRlpLen == 1 {
		balance = leaf[balanceStart : balanceStart+int(balanceRlpLen)]
	} else {
		balance = leaf[balanceStart : balanceStart+int(balanceRlpLen)+1]
	}
	copy(balanceVal, balance)

	return nonceVal, balanceVal, storageStart
}

func getStorageRootCodeHashValue(leaf []byte, storageStart int) ([]byte, []byte) {
	storageRootValue := make([]byte, valueLen)
	codeHashValue := make([]byte, valueLen)
	storageRlpLen := leaf[storageStart] - 128
	if storageRlpLen != 32 {
		panic("Account leaf RLP 3")
	}
	storage := leaf[storageStart : storageStart+32+1]
	for i := 0; i < 33; i++ {
		storageRootValue[i] = storage[i]
	}
	codeHashStart := storageStart + int(storageRlpLen) + 1
	codeHashRlpLen := leaf[codeHashStart] - 128
	if codeHashRlpLen != 32 {
		panic("Account leaf RLP 4")
	}
	codeHash := leaf[codeHashStart : codeHashStart+32+1]
	for i := 0; i < 33; i++ {
		codeHashValue[i] = codeHash[i]
	}

	return storageRootValue, codeHashValue
}

func prepareAccountLeafNode(addr common.Address, addrh []byte, leafS, leafC, neighbourNode, addressNibbles []byte, isPlaceholder, isSModExtension, isCModExtension bool) Node {
	// For non existing account proof there are two cases:
	// 1. A leaf is returned that is not at the required address (wrong leaf).
	// 2. A branch is returned as the last element of getProof and
	//    there is nil object at address position. Placeholder account leaf is added in this case.
	values := make([][]byte, 12)

	keyLenS := int(leafS[2]) - 128
	keyLenC := int(leafC[2]) - 128
	keyRowS := make([]byte, valueLen)
	keyRowC := make([]byte, valueLen)

	for i := 2; i < 3+keyLenS; i++ {
		keyRowS[i-2] = leafS[i]
	}
	for i := 2; i < 3+keyLenC; i++ {
		keyRowC[i-2] = leafC[i]
	}

	var listRlpBytes [2][]byte
	listRlpBytes[0] = make([]byte, 2)
	listRlpBytes[1] = make([]byte, 2)
	for i := 0; i < 2; i++ {
		listRlpBytes[0][i] = leafS[i]
	}
	for i := 0; i < 2; i++ {
		listRlpBytes[1][i] = leafC[i]
	}

	var valueRlpBytes [2][]byte
	valueRlpBytes[0] = make([]byte, 2)
	valueRlpBytes[1] = make([]byte, 2)

	var valueListRlpBytes [2][]byte
	valueListRlpBytes[0] = make([]byte, 2)
	valueListRlpBytes[1] = make([]byte, 2)

	driftedRlpBytes := []byte{0}
	keyDrifted := make([]byte, valueLen)
	if neighbourNode != nil {
		keyDrifted, _, driftedRlpBytes, _ = prepareStorageLeafInfo(neighbourNode, false, false)
	}

	wrongValue := make([]byte, valueLen)
	wrongRlpBytes := make([]byte, 2)

	// For non existing account proof, keyRowS (=keyRowC in this case) stores the key of
	// the wrong leaf. We store the key of the required leaf (which doesn't exist)
	// in nonExistingAccountRow.

	// wrongValue is used only for proof that account doesn't exist

	offset := 0
	nibblesNum := (keyLenC - 1) * 2
	wrongRlpBytes[0] = leafC[0]
	wrongRlpBytes[1] = leafC[1]
	wrongValue[0] = leafC[2] // length
	if leafC[3] != 32 {      // odd number of nibbles
		nibblesNum = nibblesNum + 1
		wrongValue[1] = addressNibbles[64-nibblesNum] + 48
		offset = 1
	} else {
		wrongValue[1] = 32
	}
	// Get the last nibblesNum of address:
	remainingNibbles := addressNibbles[64-nibblesNum : 64] // exclude the last one as it is not a nibble
	for i := 0; i < keyLenC-1; i++ {
		wrongValue[2+i] = remainingNibbles[2*i+offset]*16 + remainingNibbles[2*i+1+offset]
	}

	rlpStringSecondPartLenS := leafS[3+keyLenS] - 183
	if rlpStringSecondPartLenS != 1 {
		panic("Account leaf RLP at this position should be 1 (S)")
	}
	rlpStringSecondPartLenC := leafC[3+keyLenC] - 183
	if rlpStringSecondPartLenC != 1 {
		panic("Account leaf RLP at this position should be 1 (C)")
	}
	rlpStringLenS := leafS[3+keyLenS+1]
	rlpStringLenC := leafC[3+keyLenC+1]

	// [248,112,157,59,158,160,175,159,65,212,107,23,98,208,38,205,150,63,244,2,185,236,246,95,240,224,191,229,27,102,202,231,184,80,248,78
	// In this example RLP, there are first 36 bytes of a leaf.
	// 157 means there are 29 bytes for key (157 - 128).
	// Positions 32-35: 184, 80, 248, 78.
	// 184 - 183 = 1 means length of the second part of a string.
	// 80 means length of a string.
	// 248 - 247 = 1 means length of the second part of a list.
	// 78 means length of a list.

	rlpListSecondPartLenS := leafS[3+keyLenS+1+1] - 247
	if rlpListSecondPartLenS != 1 {
		panic("Account leaf RLP 1 (S)")
	}
	rlpListSecondPartLenC := leafC[3+keyLenC+1+1] - 247
	if rlpListSecondPartLenC != 1 {
		panic("Account leaf RLP 1 (C)")
	}

	rlpListLenS := leafS[3+keyLenS+1+1+1]
	if rlpStringLenS != rlpListLenS+2 {
		panic("Account leaf RLP 2 (S)")
	}

	rlpListLenC := leafC[3+keyLenC+1+1+1]
	if rlpStringLenC != rlpListLenC+2 {
		panic("Account leaf RLP 2 (C)")
	}

	storageStartS := 0
	storageStartC := 0
	nonceValueS := make([]byte, valueLen)
	nonceValueC := make([]byte, valueLen)
	balanceValueS := make([]byte, valueLen)
	balanceValueC := make([]byte, valueLen)
	if !isPlaceholder {
		nonceValueS, balanceValueS, storageStartS = getNonceBalanceValue(leafS, keyLenS)
		nonceValueC, balanceValueC, storageStartC = getNonceBalanceValue(leafC, keyLenC)
	}

	valueRlpBytes[0][0] = leafS[3+keyLenS]
	valueRlpBytes[0][1] = leafS[3+keyLenS+1]

	valueRlpBytes[1][0] = leafC[3+keyLenC]
	valueRlpBytes[1][1] = leafC[3+keyLenC+1]

	valueListRlpBytes[0][0] = leafS[3+keyLenS+1+1]
	valueListRlpBytes[0][1] = leafS[3+keyLenS+1+1+1]

	valueListRlpBytes[1][0] = leafC[3+keyLenC+1+1]
	valueListRlpBytes[1][1] = leafC[3+keyLenC+1+1+1]

	storageRootValueS := make([]byte, valueLen)
	storageRootValueC := make([]byte, valueLen)
	codeHashValueS := make([]byte, valueLen)
	codeHashValueC := make([]byte, valueLen)
	if !isPlaceholder {
		storageRootValueS, codeHashValueS = getStorageRootCodeHashValue(leafS, storageStartS)
		storageRootValueC, codeHashValueC = getStorageRootCodeHashValue(leafC, storageStartC)
	}

	values[AccountKeyS] = keyRowS
	values[AccountKeyC] = keyRowC
	values[AccountNonceS] = nonceValueS
	values[AccountBalanceS] = balanceValueS
	values[AccountStorageS] = storageRootValueS
	values[AccountCodehashS] = codeHashValueS
	values[AccountNonceC] = nonceValueC
	values[AccountBalanceC] = balanceValueC
	values[AccountStorageC] = storageRootValueC
	values[AccountCodehashC] = codeHashValueC
	values[AccountDrifted] = keyDrifted
	values[AccountWrong] = wrongValue

	leaf := AccountNode{
		Address:           addr,
		Key:               addrh,
		ListRlpBytes:      listRlpBytes,
		ValueRlpBytes:     valueRlpBytes,
		ValueListRlpBytes: valueListRlpBytes,
		DriftedRlpBytes:   driftedRlpBytes,
		WrongRlpBytes:     wrongRlpBytes,
		IsModExtension:    [2]bool{isSModExtension, isCModExtension},
	}
	keccakData := [][]byte{leafS, leafC, addr.Bytes()}
	if neighbourNode != nil {
		keccakData = append(keccakData, neighbourNode)
	}
	node := Node{
		Account:    &leaf,
		Values:     values,
		KeccakData: keccakData,
	}

	return node
}

// prepareLeafAndPlaceholderNode prepares a leaf node and its placeholder counterpart
// (used when one of the proofs does not have a leaf).
func prepareLeafAndPlaceholderNode(addr common.Address, addrh []byte, proof1, proof2 [][]byte, storage_key common.Hash, key []byte, nonExistingAccountProof, isAccountProof, isSModExtension, isCModExtension bool) Node {
	len1 := len(proof1)
	len2 := len(proof2)

	// We don't have a leaf in the shorter proof, but we will add it there
	// as a placeholder.
	if isAccountProof {
		var leafS []byte
		var leafC []byte
		if len1 > len2 {
			leafS = proof1[len1-1]
			leafC = proof1[len1-1] // placeholder
		} else {
			leafC = proof2[len2-1]
			leafS = proof2[len2-1] // placeholder
		}

		// When generating a proof that account doesn't exist, the length of both proofs is the same (doesn't reach
		// this code).
		return prepareAccountLeafNode(addr, addrh, leafS, leafC, nil, key, false, isSModExtension, isCModExtension)
	} else {
		var leaf []byte
		isSPlaceholder := false
		isCPlaceholder := false

		if len1 > len2 {
			leaf = proof1[len1-1]
			isCPlaceholder = true
		} else {
			leaf = proof2[len2-1]
			isSPlaceholder = true
		}

		return prepareStorageLeafNode(leaf, leaf, nil, storage_key, key, false, isSPlaceholder, isCPlaceholder, isSModExtension, isCModExtension)
	}
}

// getLeafKeyLen returns the leaf key length given the key index (how many key nibbles have
// been used in the branches / extension nodes above the leaf).
func getLeafKeyLen(keyIndex int) int {
	return int(math.Floor(float64(64-keyIndex)/float64(2))) + 1
}

// setStorageLeafKeyRLP sets the RLP byte that encodes key length of the storage leaf
// to correspond to the number of keys used in the branches / extension nodes above the placeholder leaf.
func setStorageLeafKeyRLP(leaf *[]byte, key []byte, keyIndex int) {
	isEven := keyIndex%2 == 0
	remainingNibbles := key[keyIndex:]
	keyLen := getLeafKeyLen(keyIndex)
	(*leaf)[1] = byte(keyLen) + 128
	if isEven {
		(*leaf)[2] = 32
	} else {
		(*leaf)[2] = remainingNibbles[0] + 48
	}
}

func prepareAccountLeafPlaceholderNode(addr common.Address, addrh, key []byte, keyIndex int) Node {
	isEven := keyIndex%2 == 0
	keyLen := int(math.Floor(float64(64-keyIndex)/float64(2))) + 1
	remainingNibbles := key[keyIndex:]
	offset := 0
	leaf := make([]byte, rowLen)
	leaf[0] = 248
	leaf[1] = byte(keyLen) + 73
	leaf[2] = byte(keyLen) + 128
	leaf[3+keyLen] = 184
	leaf[3+keyLen+1+1] = 248
	leaf[3+keyLen+1+1+1] = leaf[3+keyLen+1] - 2
	if isEven {
		leaf[3] = 32
	} else {
		leaf[3] = remainingNibbles[0] + 48
		offset = 1
	}
	for i := 0; i < keyLen-1; i++ {
		leaf[4+i] = remainingNibbles[2*i+offset]*16 + remainingNibbles[2*i+1+offset]
	}

	node := prepareAccountLeafNode(addr, addrh, leaf, leaf, nil, key, true, false, false)

	node.Account.ValueRlpBytes[0][0] = 184
	node.Account.ValueRlpBytes[0][1] = 70
	node.Account.ValueRlpBytes[1][0] = 184
	node.Account.ValueRlpBytes[1][1] = 70

	node.Account.ValueListRlpBytes[0][0] = 248
	node.Account.ValueListRlpBytes[0][1] = 68
	node.Account.ValueListRlpBytes[1][0] = 248
	node.Account.ValueListRlpBytes[1][1] = 68

	node.Values[AccountStorageS][0] = 160
	node.Values[AccountStorageC][0] = 160
	node.Values[AccountCodehashS][0] = 160
	node.Values[AccountCodehashC][0] = 160

	return node
}

func prepareStorageLeafPlaceholderNode(storage_key common.Hash, key []byte, keyIndex int) Node {
	leaf := make([]byte, rowLen)
	setStorageLeafKeyRLP(&leaf, key, keyIndex)
	keyLen := getLeafKeyLen(keyIndex)
	leaf[0] = 192 + 1 + byte(keyLen) + 1

	return prepareStorageLeafNode(leaf, leaf, nil, storage_key, key, false, true, true, false, false)
}

func prepareStorageLeafInfo(row []byte, valueIsZero, isPlaceholder bool) ([]byte, []byte, []byte, []byte) {
	var keyRlp []byte
	var valueRlp []byte
	var keyRlpLen byte
	key := make([]byte, valueLen)
	value := make([]byte, valueLen)

	var setKeyValue = func(keyLen, offset byte) {
		if !isPlaceholder {
			valueRlp = row[keyLen+offset : keyLen+offset+1]
			if !valueIsZero {
				copy(value, row[keyLen+offset+1:])
			}
		} else {
			// If placeholder, we leave the value to be 0.
			valueRlp = []byte{0}
<<<<<<< HEAD
			// keyRlp holds the RLP of the whole leaf:
			// - always 192 because when there is a placeholder, the value occupies only 1 byte (can't be 248)
			// - (keyLen + 1) is the number of key bytes
			// - 1 is the number of value bytes
			keyRlp[0] = 192 + keyLen + 2
=======
			// We need to take into account that the value is 0, so of length 1.
			// keyRlp holds the RLP of the whole leaf:
			// - (keyLen + 1) is the number of key bytes
			// - 1 is the number of value bytes
			if row[0] == 248 {
				// keyRlp have two bytes, we need to have only one (when value is 0, it's always short)
				keyRlp = []byte{192 + keyLen + 2}
			} else {
				keyRlp[0] = 192 + keyLen + 2
			}
>>>>>>> b3e1f3fc
		}
	}

	keyLen := byte(0)
	offset := byte(1)
	if len(row) < 32 { // the node doesn't get hashed in this case
		keyRlpLen = 1
		keyRlp = make([]uint8, keyRlpLen)
		copy(keyRlp, row[:keyRlpLen])

		// 192 + 32 = 224
		if row[1] < 128 {
			// last level: [194,32,1]
			// or
			// only one nibble in a leaf (as soon as the leaf has two nibbles, row[1] will have 128 + length)
			// [194,48,1] - this one contains nibble 0 = 48 - 48
<<<<<<< HEAD
			keyLen := byte(1)
			copy(key, row[keyRlpLen:keyLen+1])
			valueRlpLen = 1
			offset := byte(1)
			setKeyValue(keyLen, offset)
		} else {
			// [196,130,32,0,1]
			keyLen := row[1] - 128
			copy(key, row[keyRlpLen:keyLen+2])
			valueRlpLen = 1
			offset := byte(2)
			setKeyValue(keyLen, offset)
=======
			keyLen = byte(1)
			copy(key, row[keyRlpLen:keyLen+1])
			offset = byte(1)
		} else {
			// [196,130,32,0,1]
			keyLen = row[1] - 128
			copy(key, row[keyRlpLen:keyLen+2])
			offset = byte(2)
>>>>>>> b3e1f3fc
		}
	} else if row[0] == 248 {
		// [248,67,160,59,138,106,70,105,186,37,13,38,205,122,69,158,202,157,33,95,131,7,227,58,235,229,3,121,188,90,54,23,236,52,68,161,160,...
		keyRlpLen = 2
		keyLen = row[2] - 128
		keyRlp = row[:keyRlpLen]
		copy(key, row[keyRlpLen:keyLen+3])
<<<<<<< HEAD
		valueRlpLen = 1
		offset := byte(3)
		setKeyValue(keyLen, offset)
=======
		offset = byte(3)
>>>>>>> b3e1f3fc
	} else {
		keyRlpLen = 1
		keyRlp = make([]uint8, keyRlpLen)
		copy(keyRlp, row[:keyRlpLen])
		if row[1] < 128 {
			// last level:
			// [227,32,161,160,187,239,170,18,88,1,56,188,38,60,149,117,120,38,223,78,36,235,129,201,170,170,170,170,170,170,170,170,170,170,170,170]
			// one nibble:
			// [227,48,161,160,187,239,170,18,88,1,56,188,38,60,149,117,120,38,223,78,36,235,129,201,170,170,170,170,170,170,170,170,170,170,170,170]
			key[0] = row[0]
			key[1] = row[1]
<<<<<<< HEAD
			keyRlpLen = 1
			keyLen := byte(2)
			keyRlp = make([]uint8, keyRlpLen)
			copy(keyRlp, row[:keyRlpLen])
			offset := byte(0)
			valueRlpLen = 1
			setKeyValue(keyLen, offset)
		} else {
			// [226,160,59,138,106,70,105,186,37,13,38[227,32,161,160,187,239,170,18,88,1,56,188,38,60,149,117,120,38,223,78,36,235,129,201,170,170,170,170,170,170,170,170,170,170,170,170]
			keyRlpLen = 1
			keyLen := row[1] - 128
			keyRlp = make([]uint8, keyRlpLen)
			copy(keyRlp, row[:keyRlpLen])
			copy(key, row[keyRlpLen:keyLen+2])
			valueRlpLen = 1
			offset := byte(2)
			setKeyValue(keyLen, offset)
=======
			keyLen = byte(2)
			offset = byte(0)
		} else {
			// [226,160,59,138,106,70,105,186,37,13,38[227,32,161,160,187,239,170,18,88,1,56,188,38,60,149,117,120,38,223,78,36,235,129,201,170,170,170,170,170,170,170,170,170,170,170,170]
			keyLen = row[1] - 128
			copy(key, row[keyRlpLen:keyLen+2])
			offset = byte(2)
>>>>>>> b3e1f3fc
		}
	}
	setKeyValue(keyLen, offset)

	return key, value, keyRlp, valueRlp
}

func prepareStorageLeafNode(leafS, leafC, neighbourNode []byte, storage_key common.Hash, key []byte, nonExistingStorageProof, isSPlaceholder, isCPlaceholder, isSModExtension, isCModExtension bool) Node {
	var rows [][]byte

	keyS, valueS, listRlpBytes1, valueRlpBytes1 := prepareStorageLeafInfo(leafS, false, isSPlaceholder)

	rows = append(rows, keyS)
	rows = append(rows, valueS)

	keyC, valueC, listRlpBytes2, valueRlpBytes2 := prepareStorageLeafInfo(leafC, false, isCPlaceholder)

	rows = append(rows, keyC)
	rows = append(rows, valueC)

	var listRlpBytes [2][]byte
	listRlpBytes[0] = listRlpBytes1
	listRlpBytes[1] = listRlpBytes2

	var valueRlpBytes [2][]byte
	valueRlpBytes[0] = valueRlpBytes1
	valueRlpBytes[1] = valueRlpBytes2

	driftedRlpBytes := []byte{0}
	keyDrifted := make([]byte, valueLen)
	if neighbourNode != nil {
		keyDrifted, _, driftedRlpBytes, _ = prepareStorageLeafInfo(neighbourNode, false, false)
	}
	rows = append(rows, keyDrifted)

	var nonExistingStorageRow []byte
	var wrongRlpBytes []byte
	if nonExistingStorageProof {
		noLeaf := false
		wrongRlpBytes, nonExistingStorageRow = prepareNonExistingStorageRow(leafC, key, noLeaf)
	} else {
		nonExistingStorageRow = prepareEmptyNonExistingStorageRow()
	}
	rows = append(rows, nonExistingStorageRow)

	leaf := StorageNode{
		Address:         storage_key,
		Key:             trie.HexToKeybytes(key),
		ListRlpBytes:    listRlpBytes,
		DriftedRlpBytes: driftedRlpBytes,
		WrongRlpBytes:   wrongRlpBytes,
		ValueRlpBytes:   valueRlpBytes,
		IsModExtension:  [2]bool{isSModExtension, isCModExtension},
	}
	keccakData := [][]byte{leafS, leafC, storage_key.Bytes()}
	if neighbourNode != nil {
		keccakData = append(keccakData, neighbourNode)
	}
	node := Node{
		Values:     rows,
		Storage:    &leaf,
		KeccakData: keccakData,
	}

	return node
}<|MERGE_RESOLUTION|>--- conflicted
+++ resolved
@@ -424,13 +424,6 @@
 		} else {
 			// If placeholder, we leave the value to be 0.
 			valueRlp = []byte{0}
-<<<<<<< HEAD
-			// keyRlp holds the RLP of the whole leaf:
-			// - always 192 because when there is a placeholder, the value occupies only 1 byte (can't be 248)
-			// - (keyLen + 1) is the number of key bytes
-			// - 1 is the number of value bytes
-			keyRlp[0] = 192 + keyLen + 2
-=======
 			// We need to take into account that the value is 0, so of length 1.
 			// keyRlp holds the RLP of the whole leaf:
 			// - (keyLen + 1) is the number of key bytes
@@ -441,7 +434,6 @@
 			} else {
 				keyRlp[0] = 192 + keyLen + 2
 			}
->>>>>>> b3e1f3fc
 		}
 	}
 
@@ -458,20 +450,6 @@
 			// or
 			// only one nibble in a leaf (as soon as the leaf has two nibbles, row[1] will have 128 + length)
 			// [194,48,1] - this one contains nibble 0 = 48 - 48
-<<<<<<< HEAD
-			keyLen := byte(1)
-			copy(key, row[keyRlpLen:keyLen+1])
-			valueRlpLen = 1
-			offset := byte(1)
-			setKeyValue(keyLen, offset)
-		} else {
-			// [196,130,32,0,1]
-			keyLen := row[1] - 128
-			copy(key, row[keyRlpLen:keyLen+2])
-			valueRlpLen = 1
-			offset := byte(2)
-			setKeyValue(keyLen, offset)
-=======
 			keyLen = byte(1)
 			copy(key, row[keyRlpLen:keyLen+1])
 			offset = byte(1)
@@ -480,7 +458,6 @@
 			keyLen = row[1] - 128
 			copy(key, row[keyRlpLen:keyLen+2])
 			offset = byte(2)
->>>>>>> b3e1f3fc
 		}
 	} else if row[0] == 248 {
 		// [248,67,160,59,138,106,70,105,186,37,13,38,205,122,69,158,202,157,33,95,131,7,227,58,235,229,3,121,188,90,54,23,236,52,68,161,160,...
@@ -488,13 +465,7 @@
 		keyLen = row[2] - 128
 		keyRlp = row[:keyRlpLen]
 		copy(key, row[keyRlpLen:keyLen+3])
-<<<<<<< HEAD
-		valueRlpLen = 1
-		offset := byte(3)
-		setKeyValue(keyLen, offset)
-=======
 		offset = byte(3)
->>>>>>> b3e1f3fc
 	} else {
 		keyRlpLen = 1
 		keyRlp = make([]uint8, keyRlpLen)
@@ -506,25 +477,6 @@
 			// [227,48,161,160,187,239,170,18,88,1,56,188,38,60,149,117,120,38,223,78,36,235,129,201,170,170,170,170,170,170,170,170,170,170,170,170]
 			key[0] = row[0]
 			key[1] = row[1]
-<<<<<<< HEAD
-			keyRlpLen = 1
-			keyLen := byte(2)
-			keyRlp = make([]uint8, keyRlpLen)
-			copy(keyRlp, row[:keyRlpLen])
-			offset := byte(0)
-			valueRlpLen = 1
-			setKeyValue(keyLen, offset)
-		} else {
-			// [226,160,59,138,106,70,105,186,37,13,38[227,32,161,160,187,239,170,18,88,1,56,188,38,60,149,117,120,38,223,78,36,235,129,201,170,170,170,170,170,170,170,170,170,170,170,170]
-			keyRlpLen = 1
-			keyLen := row[1] - 128
-			keyRlp = make([]uint8, keyRlpLen)
-			copy(keyRlp, row[:keyRlpLen])
-			copy(key, row[keyRlpLen:keyLen+2])
-			valueRlpLen = 1
-			offset := byte(2)
-			setKeyValue(keyLen, offset)
-=======
 			keyLen = byte(2)
 			offset = byte(0)
 		} else {
@@ -532,7 +484,6 @@
 			keyLen = row[1] - 128
 			copy(key, row[keyRlpLen:keyLen+2])
 			offset = byte(2)
->>>>>>> b3e1f3fc
 		}
 	}
 	setKeyValue(keyLen, offset)
