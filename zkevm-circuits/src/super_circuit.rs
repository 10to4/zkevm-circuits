--- conflicted
+++ resolved
@@ -50,18 +50,15 @@
 //!   - [x] Tx Circuit
 //!   - [ ] MPT Circuit
 
-<<<<<<< HEAD
+#[cfg(any(feature = "test", test))]
+pub(crate) mod test;
+
 #[cfg(feature = "poseidon-codehash")]
 use crate::bytecode_circuit::circuit::to_poseidon_hash::{
     ToHashBlockBytecodeCircuitConfigArgs, ToHashBlockCircuitConfig, HASHBLOCK_BYTES_IN_FIELD,
 };
 #[cfg(not(feature = "poseidon-codehash"))]
 use crate::bytecode_circuit::circuit::BytecodeCircuitConfig;
-=======
-#[cfg(any(feature = "test", test))]
-pub(crate) mod test;
-
->>>>>>> 4e5e78a1
 use crate::{
     bytecode_circuit::circuit::{BytecodeCircuit, BytecodeCircuitConfigArgs},
     copy_circuit::{CopyCircuit, CopyCircuitConfig, CopyCircuitConfigArgs},
@@ -682,326 +679,4 @@
         let instance = circuit.instance();
         Ok((k, circuit, instance))
     }
-<<<<<<< HEAD
-}
-
-#[cfg(test)]
-pub(crate) mod super_circuit_tests {
-    use super::*;
-    use ethers_signers::{LocalWallet, Signer};
-    use halo2_proofs::{dev::MockProver, halo2curves::bn256::Fr};
-    use log::error;
-    use mock::{eth, TestContext, MOCK_CHAIN_ID, MOCK_DIFFICULTY};
-    use rand::SeedableRng;
-    use rand_chacha::ChaCha20Rng;
-    use std::{collections::HashMap, env::set_var};
-
-    use eth_types::{address, bytecode, evm_types::OpcodeId, geth_types::GethData, Bytecode, Word};
-
-    #[test]
-    fn super_circuit_degree() {
-        let mut cs = ConstraintSystem::<Fr>::default();
-        SuperCircuit::<_, 1, 32, 64, 0x100>::configure(&mut cs);
-        log::info!("super circuit degree: {}", cs.degree());
-        log::info!("super circuit minimum_rows: {}", cs.minimum_rows());
-        assert!(cs.degree() <= 9);
-    }
-
-    fn test_super_circuit<
-        const MAX_TXS: usize,
-        const MAX_CALLDATA: usize,
-        const MAX_INNER_BLOCKS: usize,
-        const MOCK_RANDOMNESS: u64,
-    >(
-        block: GethData,
-        circuits_params: CircuitsParams,
-    ) {
-        let mut difficulty_be_bytes = [0u8; 32];
-        let mut chain_id_be_bytes = [0u8; 32];
-        MOCK_DIFFICULTY.to_big_endian(&mut difficulty_be_bytes);
-        MOCK_CHAIN_ID.to_big_endian(&mut chain_id_be_bytes);
-        set_var("CHAIN_ID", hex::encode(chain_id_be_bytes));
-        set_var("DIFFICULTY", hex::encode(difficulty_be_bytes));
-
-        let (k, circuit, instance, _) =
-            SuperCircuit::<Fr, MAX_TXS, MAX_CALLDATA, MAX_INNER_BLOCKS, MOCK_RANDOMNESS>::build(
-                block,
-                circuits_params,
-            )
-            .unwrap();
-        let prover = MockProver::run(k, &circuit, instance).unwrap();
-        let res = prover.verify_par();
-        if let Err(err) = res {
-            error!("Verification failures: {:#?}", err);
-            panic!("Failed verification");
-        }
-    }
-
-    fn callee_bytecode(is_return: bool, offset: u64, length: u64) -> Bytecode {
-        let memory_bytes = [0x60; 10];
-        let memory_address = 0;
-        let memory_value = Word::from_big_endian(&memory_bytes);
-        let mut code = bytecode! {
-            PUSH10(memory_value)
-            PUSH1(memory_address)
-            MSTORE
-            PUSH2(length)
-            PUSH2(32u64 - u64::try_from(memory_bytes.len()).unwrap() + offset)
-        };
-        code.write_op(if is_return {
-            OpcodeId::RETURN
-        } else {
-            OpcodeId::REVERT
-        });
-        code
-    }
-
-    fn block_1tx_deploy() -> GethData {
-        let mut rng = ChaCha20Rng::seed_from_u64(2);
-
-        let chain_id = (*MOCK_CHAIN_ID).as_u64();
-
-        let wallet_a = LocalWallet::new(&mut rng).with_chain_id(chain_id);
-        let addr_a = wallet_a.address();
-
-        let mut wallets = HashMap::new();
-        wallets.insert(wallet_a.address(), wallet_a);
-
-        let tx_input = callee_bytecode(true, 300, 20).code();
-        let mut block: GethData = TestContext::<2, 1>::new(
-            Some(vec![Word::zero()]),
-            |accs| {
-                accs[0].address(addr_a).balance(eth(10));
-            },
-            |mut txs, accs| {
-                txs[0].from(accs[0].address).input(tx_input.into());
-            },
-            |block, _tx| block.number(0xcafeu64),
-        )
-        .unwrap()
-        .into();
-        block.sign(&wallets);
-        block
-    }
-
-    pub(crate) fn block_1tx() -> GethData {
-        let mut rng = ChaCha20Rng::seed_from_u64(2);
-
-        let chain_id = (*MOCK_CHAIN_ID).as_u64();
-
-        let bytecode = bytecode! {
-            GAS
-            STOP
-        };
-
-        let wallet_a = LocalWallet::new(&mut rng).with_chain_id(chain_id);
-
-        let addr_a = wallet_a.address();
-        let addr_b = address!("0x000000000000000000000000000000000000BBBB");
-
-        let mut wallets = HashMap::new();
-        wallets.insert(wallet_a.address(), wallet_a);
-
-        let mut block: GethData = TestContext::<2, 1>::new(
-            Some(vec![Word::zero()]),
-            |accs| {
-                accs[0]
-                    .address(addr_b)
-                    .balance(Word::from(1u64 << 20))
-                    .code(bytecode);
-                accs[1].address(addr_a).balance(Word::from(1u64 << 20));
-            },
-            |mut txs, accs| {
-                txs[0]
-                    .from(accs[1].address)
-                    .to(accs[0].address)
-                    .gas(Word::from(1_000_000u64));
-            },
-            |block, _tx| block.number(0xcafeu64),
-        )
-        .unwrap()
-        .into();
-        block.sign(&wallets);
-        block
-    }
-
-    fn block_2tx() -> GethData {
-        let mut rng = ChaCha20Rng::seed_from_u64(2);
-
-        let chain_id = (*MOCK_CHAIN_ID).as_u64();
-
-        let bytecode = bytecode! {
-            GAS
-            STOP
-        };
-
-        let wallet_a = LocalWallet::new(&mut rng).with_chain_id(chain_id);
-
-        let addr_a = wallet_a.address();
-        let addr_b = address!("0x000000000000000000000000000000000000BBBB");
-
-        let mut wallets = HashMap::new();
-        wallets.insert(wallet_a.address(), wallet_a);
-
-        let mut block: GethData = TestContext::<2, 2>::new(
-            Some(vec![Word::zero()]),
-            |accs| {
-                accs[0]
-                    .address(addr_b)
-                    .balance(Word::from(1u64 << 20))
-                    .code(bytecode);
-                accs[1].address(addr_a).balance(Word::from(1u64 << 20));
-            },
-            |mut txs, accs| {
-                txs[0]
-                    .from(accs[1].address)
-                    .to(accs[0].address)
-                    .gas(Word::from(1_000_000u64));
-                txs[1]
-                    .from(accs[1].address)
-                    .to(accs[0].address)
-                    .gas(Word::from(1_000_000u64));
-            },
-            |block, _tx| block.number(0xcafeu64),
-        )
-        .unwrap()
-        .into();
-        block.sign(&wallets);
-        block
-    }
-
-    const TEST_MOCK_RANDOMNESS: u64 = 0x100;
-
-    // High memory usage test.  Run in serial with:
-    // `cargo test [...] serial_ -- --ignored --test-threads 1`
-    #[ignore]
-    #[cfg(feature = "scroll")]
-    #[test]
-    fn serial_test_super_circuit_1tx_1max_tx() {
-        let block = block_1tx();
-        const MAX_TXS: usize = 1;
-        const MAX_CALLDATA: usize = 32;
-        const MAX_INNER_BLOCKS: usize = 1;
-        let circuits_params = CircuitsParams {
-            max_txs: MAX_TXS,
-            max_calldata: MAX_CALLDATA,
-            max_rws: 256,
-            max_copy_rows: 256,
-            max_exp_steps: 256,
-            max_bytecode: 512,
-            max_evm_rows: 0,
-            max_keccak_rows: 0,
-            max_inner_blocks: MAX_INNER_BLOCKS,
-        };
-        test_super_circuit::<MAX_TXS, MAX_CALLDATA, MAX_INNER_BLOCKS, TEST_MOCK_RANDOMNESS>(
-            block,
-            circuits_params,
-        );
-    }
-
-    #[ignore]
-    #[cfg(feature = "scroll")]
-    #[test]
-    fn serial_test_super_circuit_1tx_deploy_2max_tx() {
-        let block = block_1tx_deploy();
-        const MAX_TXS: usize = 2;
-        const MAX_CALLDATA: usize = 32;
-        const MAX_INNER_BLOCKS: usize = 1;
-        const MAX_RWS: usize = 256;
-        const MAX_COPY_ROWS: usize = 256;
-        let circuits_params = CircuitsParams {
-            max_txs: MAX_TXS,
-            max_calldata: MAX_CALLDATA,
-            max_rws: MAX_RWS,
-            max_copy_rows: MAX_COPY_ROWS,
-            max_bytecode: 512,
-            max_keccak_rows: 0,
-            max_inner_blocks: MAX_INNER_BLOCKS,
-            max_exp_steps: 256,
-            max_evm_rows: 0,
-        };
-        test_super_circuit::<MAX_TXS, MAX_CALLDATA, MAX_INNER_BLOCKS, TEST_MOCK_RANDOMNESS>(
-            block,
-            circuits_params,
-        );
-    }
-
-    #[ignore]
-    #[cfg(feature = "scroll")]
-    #[test]
-    fn serial_test_super_circuit_1tx_2max_tx() {
-        let block = block_1tx();
-        const MAX_TXS: usize = 2;
-        const MAX_CALLDATA: usize = 32;
-        const MAX_INNER_BLOCKS: usize = 1;
-        let circuits_params = CircuitsParams {
-            max_txs: MAX_TXS,
-            max_calldata: MAX_CALLDATA,
-            max_rws: 256,
-            max_copy_rows: 256,
-            max_exp_steps: 256,
-            max_bytecode: 512,
-            max_evm_rows: 0,
-            max_keccak_rows: 0,
-            max_inner_blocks: MAX_INNER_BLOCKS,
-        };
-        test_super_circuit::<MAX_TXS, MAX_CALLDATA, MAX_INNER_BLOCKS, TEST_MOCK_RANDOMNESS>(
-            block,
-            circuits_params,
-        );
-    }
-
-    #[ignore]
-    #[cfg(feature = "scroll")]
-    #[test]
-    fn serial_test_super_circuit_2tx_4max_tx() {
-        let block = block_2tx();
-        const MAX_TXS: usize = 4;
-        const MAX_CALLDATA: usize = 320;
-        const MAX_INNER_BLOCKS: usize = 1;
-        const MAX_RWS: usize = 256;
-        const MAX_COPY_ROWS: usize = 256;
-        let circuits_params = CircuitsParams {
-            max_txs: MAX_TXS,
-            max_calldata: MAX_CALLDATA,
-            max_rws: MAX_RWS,
-            max_copy_rows: MAX_COPY_ROWS,
-            max_bytecode: 512,
-            max_keccak_rows: 0,
-            max_inner_blocks: MAX_INNER_BLOCKS,
-            max_exp_steps: 256,
-            max_evm_rows: 0,
-        };
-        test_super_circuit::<MAX_TXS, MAX_CALLDATA, MAX_INNER_BLOCKS, TEST_MOCK_RANDOMNESS>(
-            block,
-            circuits_params,
-        );
-    }
-
-    #[ignore]
-    #[cfg(feature = "scroll")]
-    #[test]
-    fn serial_test_super_circuit_2tx_2max_tx() {
-        let block = block_2tx();
-        const MAX_TXS: usize = 2;
-        const MAX_CALLDATA: usize = 32;
-        const MAX_INNER_BLOCKS: usize = 1;
-        let circuits_params = CircuitsParams {
-            max_txs: MAX_TXS,
-            max_calldata: MAX_CALLDATA,
-            max_rws: 256,
-            max_copy_rows: 256,
-            max_exp_steps: 256,
-            max_bytecode: 512,
-            max_evm_rows: 0,
-            max_keccak_rows: 0,
-            max_inner_blocks: MAX_INNER_BLOCKS,
-        };
-        test_super_circuit::<MAX_TXS, MAX_CALLDATA, MAX_INNER_BLOCKS, TEST_MOCK_RANDOMNESS>(
-            block,
-            circuits_params,
-        );
-    }
-=======
->>>>>>> 4e5e78a1
 }