--- conflicted
+++ resolved
@@ -1,18 +1,11 @@
 use std::collections::HashMap;
 
 use crate::{
-<<<<<<< HEAD
     evm_circuit::{detect_fixed_table_tags, EvmCircuit},
     exp_circuit::param::OFFSET_INCREMENT,
     instance::public_data_convert,
     table::BlockContextFieldTag,
     util::{log2_ceil, word, SubCircuit},
-=======
-    evm_circuit::{detect_fixed_table_tags, util::rlc, EvmCircuit},
-    exp_circuit::param::OFFSET_INCREMENT,
-    table::BlockContextFieldTag,
-    util::{log2_ceil, SubCircuit},
->>>>>>> 3575aabd
 };
 use bus_mapping::{
     circuit_input_builder::{self, CopyEvent, ExpEvent, FixedCParams},
