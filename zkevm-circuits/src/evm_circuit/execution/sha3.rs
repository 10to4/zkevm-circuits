use bus_mapping::{circuit_input_builder::CopyDataType, evm::OpcodeId};
use eth_types::{evm_types::GasCost, Field, ToScalar};
use gadgets::util::{not, Expr};
use halo2_proofs::{circuit::Value, plonk::Error};

use crate::{
    evm_circuit::{
        param::N_BYTES_MEMORY_WORD_SIZE,
        step::ExecutionState,
        util::{
            common_gadget::SameContextGadget,
            constraint_builder::{
                ConstrainBuilderCommon, EVMConstraintBuilder, StepStateTransition, Transition,
            },
            memory_gadget::{MemoryAddressGadget, MemoryCopierGasGadget, MemoryExpansionGadget},
            rlc, CachedRegion, Cell,
        },
        witness::{Block, Call, ExecStep, Transaction},
    },
    util::word::{Word, WordCell, WordExpr},
};

use super::ExecutionGadget;

#[derive(Clone, Debug)]
pub(crate) struct Sha3Gadget<F> {
    same_context: SameContextGadget<F>,
    memory_address: MemoryAddressGadget<F>,
    sha3_digest: WordCell<F>,
    copy_rwc_inc: Cell<F>,
    rlc_acc: Cell<F>,
    memory_expansion: MemoryExpansionGadget<F, 1, N_BYTES_MEMORY_WORD_SIZE>,
    memory_copier_gas: MemoryCopierGasGadget<F, { GasCost::COPY_SHA3 }>,
}

impl<F: Field> ExecutionGadget<F> for Sha3Gadget<F> {
    const EXECUTION_STATE: ExecutionState = ExecutionState::SHA3;

    const NAME: &'static str = "SHA3";

    fn configure(cb: &mut EVMConstraintBuilder<F>) -> Self {
        let opcode = cb.query_cell();

        let offset = cb.query_word_unchecked();
        let size = cb.query_memory_address();
        let sha3_digest = cb.query_word_unchecked();

        cb.stack_pop(offset.to_word());
        cb.stack_pop(size.to_word());
        cb.stack_push(sha3_digest.to_word());

        let memory_address = MemoryAddressGadget::construct(cb, offset, size);

        let copy_rwc_inc = cb.query_cell();
        let rlc_acc = cb.query_cell_phase2();

        cb.condition(memory_address.has_length(), |cb| {
            cb.copy_table_lookup(
                Word::from_lo_unchecked(cb.curr.state.call_id.expr()),
                CopyDataType::Memory.expr(),
                Word::from_lo_unchecked(cb.curr.state.call_id.expr()),
                CopyDataType::RlcAcc.expr(),
                memory_address.offset(),
                memory_address.address(),
                0.expr(), // dst_addr for CopyDataType::RlcAcc is 0.
                memory_address.length(),
                rlc_acc.expr(),
                copy_rwc_inc.expr(),
            );
        });

        cb.condition(not::expr(memory_address.has_length()), |cb| {
            cb.require_zero("copy_rwc_inc == 0 for size = 0", copy_rwc_inc.expr());
            cb.require_zero("rlc_acc == 0 for size = 0", rlc_acc.expr());
        });
        cb.keccak_table_lookup(
            rlc_acc.expr(),
            memory_address.length(),
            sha3_digest.to_word(),
        );

        let memory_expansion = MemoryExpansionGadget::construct(cb, [memory_address.address()]);
        let memory_copier_gas = MemoryCopierGasGadget::construct(
            cb,
            memory_address.length(),
            memory_expansion.gas_cost(),
        );

        let step_state_transition = StepStateTransition {
            rw_counter: Transition::Delta(cb.rw_counter_offset()),
            program_counter: Transition::Delta(1.expr()),
            stack_pointer: Transition::Delta(1.expr()),
            memory_word_size: Transition::To(memory_expansion.next_memory_word_size()),
            gas_left: Transition::Delta(
                -(OpcodeId::SHA3.constant_gas_cost().expr() + memory_copier_gas.gas_cost()),
            ),
            ..Default::default()
        };
        let same_context = SameContextGadget::construct(cb, opcode, step_state_transition);

        Self {
            same_context,
            memory_address,
            sha3_digest,
            copy_rwc_inc,
            rlc_acc,
            memory_expansion,
            memory_copier_gas,
        }
    }

    fn assign_exec_step(
        &self,
        region: &mut CachedRegion<'_, '_, F>,
        offset: usize,
        block: &Block<F>,
        _tx: &Transaction,
        _call: &Call,
        step: &ExecStep,
    ) -> Result<(), Error> {
        self.same_context.assign_exec_step(region, offset, step)?;

        let [memory_offset, size, sha3_output] =
            [0, 1, 2].map(|idx| block.get_rws(step, idx).stack_value());
        let memory_address = self
            .memory_address
            .assign(region, offset, memory_offset, size)?;
        self.sha3_digest.assign_u256(region, offset, sha3_output)?;

        self.copy_rwc_inc.assign(
            region,
            offset,
            Value::known(
                size.to_scalar()
                    .expect("unexpected U256 -> Scalar conversion failure"),
            ),
        )?;

        let values: Vec<u8> = (3..3 + (size.low_u64() as usize))
            .map(|i| block.get_rws(step, i).memory_value())
            .collect();

        let rlc_acc = region
            .challenges()
            .keccak_input()
            .map(|randomness| rlc::value(values.iter().rev(), randomness));
        self.rlc_acc.assign(region, offset, rlc_acc)?;

        // Memory expansion and dynamic gas cost for reading it.
        let (_, memory_expansion_gas_cost) = self.memory_expansion.assign(
            region,
            offset,
            step.memory_word_size(),
            [memory_address],
        )?;
        self.memory_copier_gas
            .assign(region, offset, size.as_u64(), memory_expansion_gas_cost)?;

        Ok(())
    }
}

#[cfg(test)]
mod tests {
    use crate::test_util::CircuitTestBuilder;
<<<<<<< HEAD
    use bus_mapping::{circuit_input_builder::CircuitsParams, evm::Sha3CodeGen};
    use eth_types::{bytecode, U256};
    use mock::TestContext;
=======
    use bus_mapping::circuit_input_builder::FixedCParams;
    use eth_types::{bytecode, U256};
    use mock::{Sha3CodeGen, TestContext};
>>>>>>> 3575aabd

    fn test_ok(mut gen: Sha3CodeGen) {
        let (code, _) = gen.gen_sha3_code();
        CircuitTestBuilder::new_from_test_ctx(
            TestContext::<2, 1>::simple_ctx_with_bytecode(code).unwrap(),
        )
        .params(FixedCParams {
            max_rws: 5500,
            ..Default::default()
        })
        .run();
    }

    #[test]
    fn sha3_gadget_zero_length() {
        test_ok(Sha3CodeGen::mem_gt_size(0x20, 0x00));
    }

    #[test]
    fn sha3_gadget_simple() {
        test_ok(Sha3CodeGen::mem_empty(0x00, 0x08));
        test_ok(Sha3CodeGen::mem_lt_size(0x10, 0x10));
        test_ok(Sha3CodeGen::mem_eq_size(0x24, 0x16));
        test_ok(Sha3CodeGen::mem_gt_size(0x32, 0x78));
    }

    #[test]
    fn sha3_gadget_large() {
        test_ok(Sha3CodeGen::mem_empty(0x101, 0x202));
        test_ok(Sha3CodeGen::mem_lt_size(0x202, 0x303));
        test_ok(Sha3CodeGen::mem_eq_size(0x303, 0x404));
        test_ok(Sha3CodeGen::mem_gt_size(0x404, 0x505));
    }

    #[test]
    fn sha3_gadget_overflow_offset_and_zero_size() {
        let bytecode = bytecode! {
            PUSH1(0)
            PUSH32(U256::MAX)
            SHA3
        };

        CircuitTestBuilder::new_from_test_ctx(
            TestContext::<2, 1>::simple_ctx_with_bytecode(bytecode).unwrap(),
        )
        .run();
    }
}<|MERGE_RESOLUTION|>--- conflicted
+++ resolved
@@ -163,15 +163,9 @@
 #[cfg(test)]
 mod tests {
     use crate::test_util::CircuitTestBuilder;
-<<<<<<< HEAD
     use bus_mapping::{circuit_input_builder::CircuitsParams, evm::Sha3CodeGen};
     use eth_types::{bytecode, U256};
     use mock::TestContext;
-=======
-    use bus_mapping::circuit_input_builder::FixedCParams;
-    use eth_types::{bytecode, U256};
-    use mock::{Sha3CodeGen, TestContext};
->>>>>>> 3575aabd
 
     fn test_ok(mut gen: Sha3CodeGen) {
         let (code, _) = gen.gen_sha3_code();
