--- conflicted
+++ resolved
@@ -378,20 +378,6 @@
     fn returndatacopy_gadget_overflow_offset_and_zero_length() {
         test_ok_internal(0, 0x20, 0, 0x20, Word::MAX);
     }
-<<<<<<< HEAD
-
-    // TODO: Add negative cases for out-of-bound and out-of-gas
-    // #[test]
-    // #[should_panic]
-    // fn returndatacopy_gadget_out_of_bound() {
     //     test_ok_internal(0, 0x10, 0x10, 0x10, 0x20.into());
-    // }
-
-    // #[test]
-    // #[should_panic]
-    // fn returndatacopy_gadget_out_of_gas() {
     //     test_ok_internal(0, 0x10, 0x10, 0, 0x2000000.into());
-    // }
-=======
->>>>>>> 03d8f677
 }