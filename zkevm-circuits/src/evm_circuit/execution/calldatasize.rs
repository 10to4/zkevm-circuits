--- conflicted
+++ resolved
@@ -73,20 +73,8 @@
 
         let call_data_size = block.get_rws(step, 1).stack_value();
 
-<<<<<<< HEAD
         self.call_data_size
             .assign_u64(region, offset, call_data_size.as_u64())?;
-=======
-        self.call_data_size.assign(
-            region,
-            offset,
-            Some(
-                call_data_size.to_le_bytes()[..N_BYTES_CALLDATASIZE]
-                    .try_into()
-                    .unwrap(),
-            ),
-        )?;
->>>>>>> 3575aabd
 
         Ok(())
     }
