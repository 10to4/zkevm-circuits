use crate::witness::{Block, ExecStep, Rw, RwMap};
use crate::{
    evm_circuit::{
        param::{
            LOOKUP_CONFIG, N_BYTES_MEMORY_ADDRESS, N_BYTE_LOOKUPS, N_COPY_COLUMNS, N_PHASE2_COLUMNS,
        },
        table::Table,
    },
    table::RwTableTag,
    util::{query_expression, Challenges, Expr},
};
<<<<<<< HEAD
use eth_types::{ToLittleEndian, U256};
=======
use eth_types::U256;
use eth_types::{Address, ToLittleEndian};
>>>>>>> 5f79b10e
use halo2_proofs::{
    arithmetic::FieldExt,
    circuit::{AssignedCell, Region, Value},
    plonk::{Advice, Assigned, Column, ConstraintSystem, Error, Expression, VirtualCells},
    poly::Rotation,
};
use itertools::Itertools;
use keccak256::EMPTY_HASH_LE;
use std::{
    collections::BTreeMap,
    hash::{Hash, Hasher},
};

pub(crate) mod common_gadget;
pub(crate) mod constraint_builder;
pub(crate) mod instrumentation;
pub(crate) mod math_gadget;
pub(crate) mod memory_gadget;

pub use gadgets::util::{and, not, or, select, sum};

#[derive(Clone, Debug)]
pub(crate) struct Cell<F> {
    // expression for constraint
    expression: Expression<F>,
    column: Column<Advice>,
    // relative position to selector for synthesis
    rotation: usize,
    cell_column_index: usize,
}

impl<F: FieldExt> Cell<F> {
    pub(crate) fn new(
        meta: &mut VirtualCells<F>,
        column: Column<Advice>,
        rotation: usize,
        cell_column_index: usize,
    ) -> Self {
        Self {
            expression: meta.query_advice(column, Rotation(rotation as i32)),
            column,
            rotation,
            cell_column_index,
        }
    }

    pub(crate) fn assign(
        &self,
        region: &mut CachedRegion<'_, '_, F>,
        offset: usize,
        value: Value<F>,
    ) -> Result<AssignedCell<F, F>, Error> {
        region.assign_advice(
            || {
                format!(
                    "Cell column: {:?} and rotation: {}",
                    self.column, self.rotation
                )
            },
            self.column,
            offset + self.rotation,
            || value,
        )
    }
}

impl<F: FieldExt> Expr<F> for Cell<F> {
    fn expr(&self) -> Expression<F> {
        self.expression.clone()
    }
}

impl<F: FieldExt> Expr<F> for &Cell<F> {
    fn expr(&self) -> Expression<F> {
        self.expression.clone()
    }
}
pub struct CachedRegion<'r, 'b, F: FieldExt> {
    region: &'r mut Region<'b, F>,
    advice: Vec<Vec<F>>,
    challenges: &'r Challenges<Value<F>>,
    advice_columns: Vec<Column<Advice>>,
    width_start: usize,
    height_start: usize,
}

impl<'r, 'b, F: FieldExt> CachedRegion<'r, 'b, F> {
    /// New cached region
    pub(crate) fn new(
        region: &'r mut Region<'b, F>,
        challenges: &'r Challenges<Value<F>>,
        advice_columns: Vec<Column<Advice>>,
        height: usize,
        height_start: usize,
    ) -> Self {
        Self {
            region,
            advice: vec![vec![F::zero(); height]; advice_columns.len()],
            challenges,
            width_start: advice_columns[0].index(),
            height_start,
            advice_columns,
        }
    }

    /// This method replicates the assignment of 1 row at height_start (which
    /// must be already assigned via the CachedRegion) into a range of rows
    /// indicated by offset_begin, offset_end. It can be used as a "quick"
    /// path for assignment for repeated padding rows.
    pub fn replicate_assignment_for_range<A, AR>(
        &mut self,
        annotation: A,
        offset_begin: usize,
        offset_end: usize,
    ) -> Result<(), Error>
    where
        A: Fn() -> AR,
        AR: Into<String>,
    {
        for (v, column) in self
            .advice
            .iter()
            .map(|values| values[0])
            .zip_eq(self.advice_columns.iter())
        {
            if v.is_zero_vartime() {
                continue;
            }
            let annotation: &String = &annotation().into();
            for offset in offset_begin..offset_end {
                self.region
                    .assign_advice(|| annotation, *column, offset, || Value::known(v))?;
            }
        }

        Ok(())
    }

    /// Assign an advice column value (witness).
    pub fn assign_advice<'v, V, VR, A, AR>(
        &'v mut self,
        annotation: A,
        column: Column<Advice>,
        offset: usize,
        to: V,
    ) -> Result<AssignedCell<VR, F>, Error>
    where
        V: Fn() -> Value<VR> + 'v,
        for<'vr> Assigned<F>: From<&'vr VR>,
        A: Fn() -> AR,
        AR: Into<String>,
    {
        // Actually set the value
        let res = self.region.assign_advice(annotation, column, offset, &to);
        // Cache the value
        // Note that the `value_field` in `AssignedCell` might be `Value::unkonwn` if
        // the column has different phase than current one, so we call to `to`
        // again here to cache the value.
        if res.is_ok() {
            to().map(|f| {
                self.advice[column.index() - self.width_start][offset - self.height_start] =
                    Assigned::from(&f).evaluate();
            });
        }
        res
    }

    pub fn get_fixed(&self, _row_index: usize, _column_index: usize, _rotation: Rotation) -> F {
        unimplemented!("fixed column");
    }

    pub fn get_advice(&self, row_index: usize, column_index: usize, rotation: Rotation) -> F {
        self.advice[column_index - self.width_start]
            [(((row_index - self.height_start) as i32) + rotation.0) as usize]
    }

    pub fn challenges(&self) -> &Challenges<Value<F>> {
        self.challenges
    }

    pub fn word_rlc(&self, n: U256) -> Value<F> {
        self.challenges
            .evm_word()
            .map(|r| rlc::value(&n.to_le_bytes(), r))
    }
    pub fn empty_hash_rlc(&self) -> Value<F> {
        self.word_rlc(U256::from_little_endian(&*EMPTY_HASH_LE))
    }

    /// Constrains a cell to have a constant value.
    ///
    /// Returns an error if the cell is in a column where equality has not been
    /// enabled.
    pub fn constrain_constant<VR>(
        &mut self,
        cell: AssignedCell<F, F>,
        constant: VR,
    ) -> Result<(), Error>
    where
        VR: Into<Assigned<F>>,
    {
        self.region.constrain_constant(cell.cell(), constant.into())
    }
}

#[derive(Debug, Clone)]
pub struct StoredExpression<F> {
    pub(crate) name: String,
    cell: Cell<F>,
    cell_type: CellType,
    expr: Expression<F>,
    expr_id: String,
}

impl<F> Hash for StoredExpression<F> {
    fn hash<H: Hasher>(&self, state: &mut H) {
        self.expr_id.hash(state);
        self.cell_type.hash(state);
    }
}

impl<F: FieldExt> StoredExpression<F> {
    pub fn assign(
        &self,
        region: &mut CachedRegion<'_, '_, F>,
        offset: usize,
    ) -> Result<Value<F>, Error> {
        let value = self.expr.evaluate(
            &|scalar| Value::known(scalar),
            &|_| unimplemented!("selector column"),
            &|fixed_query| {
                Value::known(region.get_fixed(
                    offset,
                    fixed_query.column_index(),
                    fixed_query.rotation(),
                ))
            },
            &|advice_query| {
                Value::known(region.get_advice(
                    offset,
                    advice_query.column_index(),
                    advice_query.rotation(),
                ))
            },
            &|_| unimplemented!("instance column"),
            &|challenge| *region.challenges().indexed()[challenge.index()],
            &|a| -a,
            &|a, b| a + b,
            &|a, b| a * b,
            &|a, scalar| a * Value::known(scalar),
        );
        self.cell.assign(region, offset, value)?;
        Ok(value)
    }
}

#[derive(Clone, Copy, Debug, PartialEq, Eq, PartialOrd, Ord, Hash)]
pub(crate) enum CellType {
    StoragePhase1,
    StoragePhase2,
    StoragePermutation,
    LookupByte,
    Lookup(Table),
}

impl CellType {
    // The phase that given `Expression` becomes evaluateable.
    fn expr_phase<F: FieldExt>(expr: &Expression<F>) -> u8 {
        use Expression::*;
        match expr {
            Challenge(challenge) => challenge.phase() + 1,
            Advice(query) => query.phase(),
            Constant(_) | Selector(_) | Fixed(_) | Instance(_) => 0,
            Negated(a) | Expression::Scaled(a, _) => Self::expr_phase(a),
            Sum(a, b) | Product(a, b) => std::cmp::max(Self::expr_phase(a), Self::expr_phase(b)),
        }
    }

    /// Return the storage phase of phase
    pub(crate) fn storage_for_phase<F: FieldExt>(phase: u8) -> CellType {
        match phase {
            0 => CellType::StoragePhase1,
            1 => CellType::StoragePhase2,
            _ => unreachable!(),
        }
    }

    /// Return the storage cell of the expression
    pub(crate) fn storage_for_expr<F: FieldExt>(expr: &Expression<F>) -> CellType {
        Self::storage_for_phase::<F>(Self::expr_phase::<F>(expr))
    }
}

#[derive(Clone, Debug)]
pub(crate) struct CellColumn<F> {
    pub(crate) index: usize,
    pub(crate) cell_type: CellType,
    pub(crate) height: usize,
    pub(crate) expr: Expression<F>,
}

impl<F: FieldExt> Expr<F> for CellColumn<F> {
    fn expr(&self) -> Expression<F> {
        self.expr.clone()
    }
}

#[derive(Clone, Debug)]
pub(crate) struct CellManager<F> {
    width: usize,
    height: usize,
    cells: Vec<Cell<F>>,
    columns: Vec<CellColumn<F>>,
}

impl<F: FieldExt> CellManager<F> {
    pub(crate) fn new(
        meta: &mut ConstraintSystem<F>,
        height: usize,
        advices: &[Column<Advice>],
        height_offset: usize,
    ) -> Self {
        // Setup the columns and query the cells
        let width = advices.len();
        let mut cells = Vec::with_capacity(height * width);
        let mut columns = Vec::with_capacity(width);
        query_expression(meta, |meta| {
            for c in 0..width {
                for r in 0..height {
                    cells.push(Cell::new(meta, advices[c], height_offset + r, c));
                }
                columns.push(CellColumn {
                    index: c,
                    cell_type: CellType::StoragePhase1,
                    height: 0,
                    expr: cells[c * height].expr(),
                });
            }
        });

        let mut column_idx = 0;

        // Mark columns used for lookups in Phase3
        for &(table, count) in LOOKUP_CONFIG {
            for _ in 0usize..count {
                columns[column_idx].cell_type = CellType::Lookup(table);
                column_idx += 1;
            }
        }

        // Mark columns used for Phase2 constraints
        for _ in 0..N_PHASE2_COLUMNS {
            columns[column_idx].cell_type = CellType::StoragePhase2;
            column_idx += 1;
        }

        // Mark columns used for copy constraints
        for _ in 0..N_COPY_COLUMNS {
            meta.enable_equality(advices[column_idx]);
            columns[column_idx].cell_type = CellType::StoragePermutation;
            column_idx += 1;
        }

        // Mark columns used for byte lookup
        for _ in 0..N_BYTE_LOOKUPS {
            columns[column_idx].cell_type = CellType::LookupByte;
            assert_eq!(advices[column_idx].column_type().phase(), 0);
            column_idx += 1;
        }

        Self {
            width,
            height,
            cells,
            columns,
        }
    }

    pub(crate) fn query_cells(&mut self, cell_type: CellType, count: usize) -> Vec<Cell<F>> {
        let mut cells = Vec::with_capacity(count);
        while cells.len() < count {
            let column_idx = self.next_column(cell_type);
            let column = &mut self.columns[column_idx];
            cells.push(self.cells[column_idx * self.height + column.height].clone());
            column.height += 1;
        }
        cells
    }

    pub(crate) fn query_cell(&mut self, cell_type: CellType) -> Cell<F> {
        self.query_cells(cell_type, 1)[0].clone()
    }

    fn next_column(&self, cell_type: CellType) -> usize {
        let mut best_index: Option<usize> = None;
        let mut best_height = self.height;
        for column in self.columns.iter() {
            if column.cell_type == cell_type && column.height < best_height {
                best_index = Some(column.index);
                best_height = column.height;
            }
        }
        // Replace a CellType::Storage by CellType::StoragePermutation if the later has
        // better height
        if cell_type == CellType::StoragePhase1 {
            for column in self.columns.iter() {
                if column.cell_type == CellType::StoragePermutation && column.height < best_height {
                    best_index = Some(column.index);
                    best_height = column.height;
                }
            }
        }
        match best_index {
            Some(index) => index,
            // If we reach this case, it means that all the columns of cell_type have assignments
            // taking self.height rows, so there's no more space.
            None => panic!("not enough cells for query: {:?}", cell_type),
        }
    }

    pub(crate) fn get_height(&self) -> usize {
        self.columns
            .iter()
            .map(|column| column.height)
            .max()
            .unwrap()
    }

    /// Returns a map of CellType -> (width, height, num_cells)
    pub(crate) fn get_stats(&self) -> BTreeMap<CellType, (usize, usize, usize)> {
        let mut data = BTreeMap::new();
        for column in self.columns.iter() {
            let (mut count, mut height, mut num_cells) =
                data.get(&column.cell_type).unwrap_or(&(0, 0, 0));
            count += 1;
            height = height.max(column.height);
            num_cells += column.height;
            data.insert(column.cell_type, (count, height, num_cells));
        }
        data
    }

    pub(crate) fn columns(&self) -> &[CellColumn<F>] {
        &self.columns
    }
}

#[derive(Clone, Debug)]
pub(crate) struct RandomLinearCombination<F, const N: usize> {
    // random linear combination expression of cells
    expression: Expression<F>,
    // inner cells in little-endian for synthesis
    pub(crate) cells: [Cell<F>; N],
}

impl<F: FieldExt, const N: usize> RandomLinearCombination<F, N> {
    const N_BYTES: usize = N;

    pub(crate) fn new(cells: [Cell<F>; N], randomness: Expression<F>) -> Self {
        Self {
            expression: rlc::expr(&cells.clone().map(|cell| cell.expr()), randomness),
            cells,
        }
    }

    pub(crate) fn assign(
        &self,
        region: &mut CachedRegion<'_, '_, F>,
        offset: usize,
        bytes: Option<[u8; N]>,
    ) -> Result<Vec<AssignedCell<F, F>>, Error> {
        bytes.map_or(Err(Error::Synthesis), |bytes| {
            self.cells
                .iter()
                .zip(bytes.iter())
                .map(|(cell, byte)| {
                    cell.assign(region, offset, Value::known(F::from(*byte as u64)))
                })
                .collect()
        })
    }
}

impl<F: FieldExt, const N: usize> Expr<F> for RandomLinearCombination<F, N> {
    fn expr(&self) -> Expression<F> {
        self.expression.clone()
    }
}

pub(crate) type Word<F> = RandomLinearCombination<F, 32>;
pub(crate) type MemoryAddress<F> = RandomLinearCombination<F, N_BYTES_MEMORY_ADDRESS>;

/// Decodes a field element from its byte representation
pub(crate) mod from_bytes {
    use crate::{evm_circuit::param::MAX_N_BYTES_INTEGER, util::Expr};
    use halo2_proofs::{arithmetic::FieldExt, plonk::Expression};

    pub(crate) fn expr<F: FieldExt, E: Expr<F>>(bytes: &[E]) -> Expression<F> {
        debug_assert!(
            bytes.len() <= MAX_N_BYTES_INTEGER,
            "Too many bytes to compose an integer in field"
        );
        let mut value = 0.expr();
        let mut multiplier = F::one();
        for byte in bytes.iter() {
            value = value + byte.expr() * multiplier;
            multiplier *= F::from(256);
        }
        value
    }

    pub(crate) fn value<F: FieldExt>(bytes: &[u8]) -> F {
        debug_assert!(
            bytes.len() <= MAX_N_BYTES_INTEGER,
            "Too many bytes to compose an integer in field"
        );
        let mut value = F::zero();
        let mut multiplier = F::one();
        for byte in bytes.iter() {
            value += F::from(*byte as u64) * multiplier;
            multiplier *= F::from(256);
        }
        value
    }
}

/// Returns the random linear combination of the inputs.
/// Encoding is done as follows: v_0 * R^0 + v_1 * R^1 + ...
pub(crate) mod rlc {
    use std::ops::{Add, Mul};

    use crate::util::Expr;
    use halo2_proofs::{arithmetic::FieldExt, plonk::Expression};

    pub(crate) fn expr<F: FieldExt, E: Expr<F>>(expressions: &[E], randomness: E) -> Expression<F> {
        if !expressions.is_empty() {
            generic(expressions.iter().map(|e| e.expr()), randomness.expr())
        } else {
            0.expr()
        }
    }

    pub(crate) fn value<'a, F: FieldExt, I>(values: I, randomness: F) -> F
    where
        I: IntoIterator<Item = &'a u8>,
        <I as IntoIterator>::IntoIter: DoubleEndedIterator,
    {
        let values = values
            .into_iter()
            .map(|v| F::from(*v as u64))
            .collect::<Vec<F>>();
        if !values.is_empty() {
            generic(values, randomness)
        } else {
            F::zero()
        }
    }

    fn generic<V, I>(values: I, randomness: V) -> V
    where
        I: IntoIterator<Item = V>,
        <I as IntoIterator>::IntoIter: DoubleEndedIterator,
        V: Clone + Add<Output = V> + Mul<Output = V>,
    {
        let mut values = values.into_iter().rev();
        let init = values.next().expect("values should not be empty");

        values.fold(init, |acc, value| acc * randomness.clone() + value)
    }
}

/// Returns 2**by as FieldExt
pub(crate) fn pow_of_two<F: FieldExt>(by: usize) -> F {
    F::from(2).pow(&[by as u64, 0, 0, 0])
}

/// Returns 2**by as Expression
pub(crate) fn pow_of_two_expr<F: FieldExt>(by: usize) -> Expression<F> {
    Expression::Constant(pow_of_two(by))
}

/// Returns tuple consists of low and high part of U256
pub(crate) fn split_u256(value: &U256) -> (U256, U256) {
    (
        U256([value.0[0], value.0[1], 0, 0]),
        U256([value.0[2], value.0[3], 0, 0]),
    )
}

/// Split a U256 value into 4 64-bit limbs stored in U256 values.
pub(crate) fn split_u256_limb64(value: &U256) -> [U256; 4] {
    [
        U256([value.0[0], 0, 0, 0]),
        U256([value.0[1], 0, 0, 0]),
        U256([value.0[2], 0, 0, 0]),
        U256([value.0[3], 0, 0, 0]),
    ]
}

/// Transposes an `Value` of a [`Result`] into a [`Result`] of an `Value`.
pub(crate) fn transpose_val_ret<F, E>(value: Value<Result<F, E>>) -> Result<Value<F>, E> {
    let mut ret = Ok(Value::unknown());
    value.map(|value| {
        ret = value.map(Value::known);
    });
    ret
}

pub(crate) fn is_precompiled(address: &Address) -> bool {
    address.0[0..19] == [0u8; 19] && (1..=9).contains(&address.0[19])
}

/// Helper struct to read rw operations from a step sequentially.
pub(crate) struct StepRws<'a> {
    rws: &'a RwMap,
    rw_indices: &'a Vec<(RwTableTag, usize)>,
    offset: usize,
}

impl<'a> StepRws<'a> {
    /// Create a new StateRws by taking the reference to a block and the step.
    pub(crate) fn new<F>(block: &'a Block<F>, step: &'a ExecStep) -> Self {
        Self {
            rws: &block.rws,
            rw_indices: &step.rw_indices,
            offset: 0,
        }
    }
    /// Increment the step rw operation offset by `offset`.
    pub(crate) fn offset_add(&mut self, offset: usize) {
        self.offset = offset
    }
    /// Return the next rw operation from the step.
    pub(crate) fn next(&mut self) -> Rw {
        let rw = self.rws[self.rw_indices[self.offset]];
        self.offset += 1;
        rw
    }
}<|MERGE_RESOLUTION|>--- conflicted
+++ resolved
@@ -9,12 +9,7 @@
     table::RwTableTag,
     util::{query_expression, Challenges, Expr},
 };
-<<<<<<< HEAD
 use eth_types::{ToLittleEndian, U256};
-=======
-use eth_types::U256;
-use eth_types::{Address, ToLittleEndian};
->>>>>>> 5f79b10e
 use halo2_proofs::{
     arithmetic::FieldExt,
     circuit::{AssignedCell, Region, Value},
