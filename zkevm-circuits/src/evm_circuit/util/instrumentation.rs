use crate::evm_circuit::{
    step::ExecutionState,
    table::Table,
    util::{constraint_builder::EVMConstraintBuilder, CellType},
};
use halo2_proofs::arithmetic::FieldExt;
use itertools::Itertools;

type StepSize = Vec<(CellType, ColumnSize)>;
/// Contains (width, height, num_cells)
type ColumnSize = (usize, usize, usize);

/// Instrument captures metrics during the compilation of a circuit.
#[derive(Clone, Debug, Default)]
pub(crate) struct Instrument {
    // States -> Cell Types -> (width, height, num_cells)
    states: Vec<(ExecutionState, StepSize)>,
}

impl Instrument {
    /// Collects `CellManager` stats from a compiled EVMCircuit in order to
    /// extract metrics.
    pub(crate) fn on_gadget_built<F: FieldExt>(
        &mut self,
        execution_state: ExecutionState,
<<<<<<< HEAD
        cb: &ConstraintBuilder<F>,
=======
        cb: &EVMConstraintBuilder<F>,
>>>>>>> 3902437a
    ) {
        let sizes = cb
            .curr
            .cell_manager
            .get_stats()
            .into_iter()
            .sorted()
            .collect::<Vec<_>>();

        self.states.push((execution_state, sizes));
    }

    /// Dissasembles the instrumentation data and returns a collection of
    /// `ExecStateReport`s. One for each EVM `ExecutionState`.
    pub(crate) fn analyze(&self) -> Vec<ExecStateReport> {
        let mut report_collection = vec![];
        for (state, sizes) in &self.states {
            // Create a state report
            let mut report = ExecStateReport::from(state);
            // Compute max_height required for any kind of CellType for the current
            // `ExecutionState`.
            let top_height: usize = sizes.iter().map(|(_, (_, h, _))| *h).max().unwrap();

            // Obtain `ExecutionState` metrics per column type.
            for (cell_type, (width, _, cells)) in sizes {
                let unused_cells = width * top_height - cells;
                let total_available_cells = width * top_height;
                let utilization =
                    ((*cells as f64) / (*width as f64 * top_height as f64) * 100f64).round();

                let data_entry = StateReportRow {
                    available_cells: total_available_cells,
                    unused_cells,
                    used_cells: *cells,
                    top_height,
                    used_columns: cells / top_height,
                    utilization,
                };

                match cell_type {
                    CellType::StoragePhase1 => {
                        report.storage_1 = data_entry;
                    }
                    CellType::StoragePhase2 => {
                        report.storage_2 = data_entry;
                    }
                    CellType::StoragePermutation => {
                        report.storage_perm = data_entry;
                    }
                    CellType::StoragePermutationPhase2 => {
                        report.storage_perm_2 = data_entry;
                    }
                    CellType::LookupByte => {
                        report.byte_lookup = data_entry;
                    }
                    CellType::Lookup(Table::Fixed) => {
                        report.fixed_table = data_entry;
                    }
                    CellType::Lookup(Table::Tx) => {
                        report.tx_table = data_entry;
                    }
                    CellType::Lookup(Table::Rw) => {
                        report.rw_table = data_entry;
                    }
                    CellType::Lookup(Table::Bytecode) => {
                        report.bytecode_table = data_entry;
                    }
                    CellType::Lookup(Table::Block) => {
                        report.block_table = data_entry;
                    }
                    CellType::Lookup(Table::Copy) => {
                        report.copy_table = data_entry;
                    }
                    CellType::Lookup(Table::Keccak) => {
                        report.keccak_table = data_entry;
                    }
                    CellType::Lookup(Table::Exp) => {
                        report.exp_table = data_entry;
                    }
                }
            }
            report_collection.push(report);
        }
        report_collection
    }
}

/// Struct which contains a Cost/ColumnType report for a particular EVM
/// `ExecutionStep`.
#[derive(Clone, Debug, Default)]
pub(crate) struct ExecStateReport {
    pub(crate) state: ExecutionState,
    pub(crate) storage_1: StateReportRow,
    pub(crate) storage_2: StateReportRow,
    pub(crate) storage_perm: StateReportRow,
    pub(crate) storage_perm_2: StateReportRow,
    pub(crate) byte_lookup: StateReportRow,
    pub(crate) fixed_table: StateReportRow,
    pub(crate) tx_table: StateReportRow,
    pub(crate) rw_table: StateReportRow,
    pub(crate) bytecode_table: StateReportRow,
    pub(crate) block_table: StateReportRow,
    pub(crate) copy_table: StateReportRow,
    pub(crate) keccak_table: StateReportRow,
    pub(crate) exp_table: StateReportRow,
}

impl From<ExecutionState> for ExecStateReport {
    fn from(state: ExecutionState) -> Self {
        ExecStateReport {
            state,
            ..Default::default()
        }
    }
}

impl From<&ExecutionState> for ExecStateReport {
    fn from(state: &ExecutionState) -> Self {
        ExecStateReport {
            state: *state,
            ..Default::default()
        }
    }
}

/// Struct that contains all of the measurament values required to evaluate the
/// costs of a particular `ColumnType` of an `ExecStateReport`
#[derive(Debug, Clone, Default)]
pub(crate) struct StateReportRow {
    // Given a rigion of x columns and y rows, we have x * y cells available for computation.
    pub(crate) available_cells: usize,
    // The cells not used in the computation in the x*y region. These are the wasted cells.
    pub(crate) unused_cells: usize,
    // The cells used in the computation in the x*y region.
    pub(crate) used_cells: usize,
    // The largest y within all the `CellType`.
    pub(crate) top_height: usize,
    // If we fully utilize y, how large is the x really needed?
    pub(crate) used_columns: usize,
    // The percentage of cells used in computation in the x * y region.
    pub(crate) utilization: f64,
}<|MERGE_RESOLUTION|>--- conflicted
+++ resolved
@@ -23,11 +23,7 @@
     pub(crate) fn on_gadget_built<F: FieldExt>(
         &mut self,
         execution_state: ExecutionState,
-<<<<<<< HEAD
-        cb: &ConstraintBuilder<F>,
-=======
         cb: &EVMConstraintBuilder<F>,
->>>>>>> 3902437a
     ) {
         let sizes = cb
             .curr
