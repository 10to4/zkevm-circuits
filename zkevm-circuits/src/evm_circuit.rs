//! The EVM circuit implementation.

#![allow(missing_docs)]
use halo2_proofs::{circuit::Layouter, plonk::*};

mod execution;
pub mod param;
mod step;
pub(crate) mod util;

pub mod table;
pub mod witness;

use crate::table::LookupTable;
use eth_types::Field;
use execution::ExecutionConfig;
use itertools::Itertools;
use table::FixedTableTag;
use witness::Block;

/// EvmCircuit implements verification of execution trace of a block.
#[derive(Clone, Debug)]
pub struct EvmCircuit<F> {
    fixed_table: [Column<Fixed>; 4],
    byte_table: [Column<Fixed>; 1],
    execution: Box<ExecutionConfig<F>>,
}

impl<F: Field> EvmCircuit<F> {
    /// Configure EvmCircuit
    pub fn configure(
        meta: &mut ConstraintSystem<F>,
        power_of_randomness: [Expression<F>; 31],
        tx_table: &dyn LookupTable<F>,
        rw_table: &dyn LookupTable<F>,
        bytecode_table: &dyn LookupTable<F>,
        block_table: &dyn LookupTable<F>,
        copy_table: &dyn LookupTable<F>,
    ) -> Self {
        let fixed_table = [(); 4].map(|_| meta.fixed_column());
        let byte_table = [(); 1].map(|_| meta.fixed_column());
        let execution = Box::new(ExecutionConfig::configure(
            meta,
            power_of_randomness,
            &fixed_table,
            &byte_table,
            tx_table,
            rw_table,
            bytecode_table,
            block_table,
            copy_table,
        ));

        Self {
            fixed_table,
            byte_table,
            execution,
        }
    }

    /// Load fixed table
    pub fn load_fixed_table(
        &self,
        layouter: &mut impl Layouter<F>,
        fixed_table_tags: Vec<FixedTableTag>,
    ) -> Result<(), Error> {
        layouter.assign_region(
            || "fixed table",
            |mut region| {
                for (offset, row) in std::iter::once([F::zero(); 4])
                    .chain(fixed_table_tags.iter().flat_map(|tag| tag.build()))
                    .enumerate()
                {
                    for (column, value) in self.fixed_table.iter().zip_eq(row) {
                        region.assign_fixed(|| "", *column, offset, || Ok(value))?;
                    }
                }

                Ok(())
            },
        )
    }

    /// Load byte table
    pub fn load_byte_table(&self, layouter: &mut impl Layouter<F>) -> Result<(), Error> {
        layouter.assign_region(
            || "byte table",
            |mut region| {
                for offset in 0..256 {
                    region.assign_fixed(
                        || "",
                        self.byte_table[0],
                        offset,
                        || Ok(F::from(offset as u64)),
                    )?;
                }

                Ok(())
            },
        )
    }

    /// Assign block
    pub fn assign_block(
        &self,
        layouter: &mut impl Layouter<F>,
        block: &Block<F>,
    ) -> Result<(), Error> {
        self.execution.assign_block(layouter, block, false)?;
        Ok(())
    }

    /// Assign exact steps in block without padding for unit test purpose
    #[cfg(any(feature = "test", test))]
    pub fn assign_block_exact(
        &self,
        layouter: &mut impl Layouter<F>,
        block: &Block<F>,
    ) -> Result<(), Error> {
        self.execution.assign_block(layouter, block, true)?;
        Ok(())
    }

    /// Calculate which rows are "actually" used in the circuit
    pub fn get_active_rows(&self, block: &Block<F>) -> (Vec<usize>, Vec<usize>) {
        let max_offset = self.get_num_rows_required(block);
        // some gates are enabled on all rows
        let gates_row_ids = (0..max_offset).collect();
        // lookups are enabled at "q_step" rows and byte lookup rows
        let lookup_row_ids = (0..max_offset).collect();
        (gates_row_ids, lookup_row_ids)
    }

    pub fn get_num_rows_required(&self, block: &Block<F>) -> usize {
        // Start at 1 so we can be sure there is an unused `next` row available
        let mut num_rows = 1;
        for transaction in &block.txs {
            for step in &transaction.steps {
                num_rows += self.execution.get_step_height(step.execution_state);
            }
        }
        num_rows
    }
}

#[cfg(any(feature = "test", test))]
pub mod test {
    use crate::{
        evm_circuit::{table::FixedTableTag, witness::Block, EvmCircuit},
        table::{BlockTable, BytecodeTable, CopyTable, RwTable, TxTable},
        util::power_of_randomness_from_instance,
    };
    use eth_types::{Field, Word};
    use halo2_proofs::{
        circuit::{Layouter, SimpleFloorPlanner},
        dev::{MockProver, VerifyFailure},
        plonk::{Circuit, ConstraintSystem, Error},
    };
    use rand::{
        distributions::uniform::{SampleRange, SampleUniform},
        random, thread_rng, Rng,
    };
    use strum::IntoEnumIterator;

    pub(crate) fn rand_range<T, R>(range: R) -> T
    where
        T: SampleUniform,
        R: SampleRange<T>,
    {
        thread_rng().gen_range(range)
    }

    pub(crate) fn rand_bytes(n: usize) -> Vec<u8> {
        (0..n).map(|_| random()).collect()
    }

    pub(crate) fn rand_bytes_array<const N: usize>() -> [u8; N] {
        [(); N].map(|_| random())
    }

    pub(crate) fn rand_word() -> Word {
        Word::from_big_endian(&rand_bytes_array::<32>())
    }

    #[derive(Clone)]
    pub struct TestCircuitConfig<F> {
        tx_table: TxTable,
        rw_table: RwTable,
<<<<<<< HEAD
        bytecode_table: BytecodeTable,
        block_table: BlockTable,
        copy_table: CopyTable,
        evm_circuit: EvmCircuit<F>,
=======
        bytecode_table: [Column<Advice>; 5],
        block_table: [Column<Advice>; 3],
        copy_table: CopyCircuit<F>,
        pub evm_circuit: EvmCircuit<F>,
>>>>>>> 46dd697d
    }

    #[derive(Default)]
    pub struct TestCircuit<F> {
        block: Block<F>,
        fixed_table_tags: Vec<FixedTableTag>,
    }

    impl<F> TestCircuit<F> {
        pub fn new(block: Block<F>, fixed_table_tags: Vec<FixedTableTag>) -> Self {
            Self {
                block,
                fixed_table_tags,
            }
        }
    }

    impl<F: Field> Circuit<F> for TestCircuit<F> {
        type Config = TestCircuitConfig<F>;
        type FloorPlanner = SimpleFloorPlanner;

        fn without_witnesses(&self) -> Self {
            Self::default()
        }

        fn configure(meta: &mut ConstraintSystem<F>) -> Self::Config {
            let tx_table = TxTable::construct(meta);
            let rw_table = RwTable::construct(meta);
            let bytecode_table = BytecodeTable::construct(meta);
            let block_table = BlockTable::construct(meta);
            let q_copy_table = meta.fixed_column();
            let copy_table = CopyTable::construct(meta, q_copy_table);

            let power_of_randomness = power_of_randomness_from_instance(meta);
            let evm_circuit = EvmCircuit::configure(
                meta,
                power_of_randomness,
                &tx_table,
                &rw_table,
                &bytecode_table,
                &block_table,
                &copy_table,
            );

            Self::Config {
                tx_table,
                rw_table,
                bytecode_table,
                block_table,
                copy_table,
                evm_circuit,
            }
        }

        fn synthesize(
            &self,
            config: Self::Config,
            mut layouter: impl Layouter<F>,
        ) -> Result<(), Error> {
            config
                .evm_circuit
                .load_fixed_table(&mut layouter, self.fixed_table_tags.clone())?;
            config.evm_circuit.load_byte_table(&mut layouter)?;
            config
                .tx_table
                .load(&mut layouter, &self.block.txs, self.block.randomness)?;
            config
                .rw_table
                .load(&mut layouter, &self.block.rws, self.block.randomness)?;
            config.bytecode_table.load(
                &mut layouter,
                self.block.bytecodes.iter().map(|(_, b)| b),
                self.block.randomness,
            )?;
            config
                .block_table
                .load(&mut layouter, &self.block.context, self.block.randomness)?;
            config
                .copy_table
                .load(&mut layouter, &self.block, self.block.randomness)?;
            config
                .evm_circuit
                .assign_block_exact(&mut layouter, &self.block)
        }
    }

    impl<F: Field> TestCircuit<F> {
        pub fn get_num_rows_required(block: &Block<F>) -> usize {
            let mut cs = ConstraintSystem::default();
            let config = TestCircuit::configure(&mut cs);
            config.evm_circuit.get_num_rows_required(block)
        }

        pub fn get_active_rows(block: &Block<F>) -> (Vec<usize>, Vec<usize>) {
            let mut cs = ConstraintSystem::default();
            let config = TestCircuit::configure(&mut cs);
            config.evm_circuit.get_active_rows(block)
        }
    }

    pub fn run_test_circuit<F: Field>(
        block: Block<F>,
        fixed_table_tags: Vec<FixedTableTag>,
    ) -> Result<(), Vec<VerifyFailure>> {
        let log2_ceil = |n| u32::BITS - (n as u32).leading_zeros() - (n & (n - 1) == 0) as u32;

        let num_rows_required_for_steps = TestCircuit::get_num_rows_required(&block);

        let k = log2_ceil(
            64 + fixed_table_tags
                .iter()
                .map(|tag| tag.build::<F>().count())
                .sum::<usize>(),
        );
        let k = k.max(log2_ceil(
            64 + block
                .bytecodes
                .values()
                .map(|bytecode| bytecode.bytes.len())
                .sum::<usize>(),
        ));
        let k = k.max(log2_ceil(64 + num_rows_required_for_steps));
        log::debug!("evm circuit uses k = {}", k);

        let power_of_randomness = (1..32)
            .map(|exp| vec![block.randomness.pow(&[exp, 0, 0, 0]); (1 << k) - 64])
            .collect();
        let (active_gate_rows, active_lookup_rows) = TestCircuit::get_active_rows(&block);
        let circuit = TestCircuit::<F>::new(block, fixed_table_tags);
        let prover = MockProver::<F>::run(k, &circuit, power_of_randomness).unwrap();
        prover.verify_at_rows(active_gate_rows.into_iter(), active_lookup_rows.into_iter())
    }

    pub fn run_test_circuit_incomplete_fixed_table<F: Field>(
        block: Block<F>,
    ) -> Result<(), Vec<VerifyFailure>> {
        run_test_circuit(
            block,
            vec![
                FixedTableTag::Zero,
                FixedTableTag::Range5,
                FixedTableTag::Range16,
                FixedTableTag::Range32,
                FixedTableTag::Range64,
                FixedTableTag::Range256,
                FixedTableTag::Range512,
                FixedTableTag::Range1024,
                FixedTableTag::SignByte,
                FixedTableTag::ResponsibleOpcode,
                FixedTableTag::Pow2,
            ],
        )
    }

    pub fn run_test_circuit_complete_fixed_table<F: Field>(
        block: Block<F>,
    ) -> Result<(), Vec<VerifyFailure>> {
        run_test_circuit(block, FixedTableTag::iter().collect())
    }
}

#[cfg(test)]
mod evm_circuit_stats {
    use super::test::*;
    use super::*;
    use crate::evm_circuit::step::ExecutionState;
    use eth_types::{bytecode, evm_types::OpcodeId, geth_types::GethData};
    use halo2_proofs::pairing::bn256::Fr;
    use halo2_proofs::plonk::ConstraintSystem;
    use mock::test_ctx::{helpers::*, TestContext};
    use strum::IntoEnumIterator;

    /// This function prints to stdout a table with all the implemented states
    /// and their responsible opcodes with the following stats:
    /// - height: number of rows used by the execution state
    /// - gas: gas value used for the opcode execution
    /// - height/gas: ratio between circuit cost and gas cost
    ///
    /// Run with:
    /// `cargo test -p zkevm-circuits --release get_evm_states_stats --
    /// --nocapture --ignored`
    #[ignore]
    #[test]
    pub fn get_evm_states_stats() {
        let mut meta = ConstraintSystem::<Fr>::default();
        let circuit = TestCircuit::configure(&mut meta);

        let mut implemented_states = Vec::new();
        for state in ExecutionState::iter() {
            let height = circuit.evm_circuit.execution.get_step_height_option(state);
            if let Some(h) = height {
                implemented_states.push((state, h));
            }
        }

        let mut stats = Vec::new();
        for (state, h) in implemented_states {
            for opcode in state.responsible_opcodes() {
                let mut code = bytecode! {
                    PUSH2(0x8000)
                    PUSH2(0x00)
                    PUSH2(0x10)
                    PUSH2(0x20)
                    PUSH2(0x30)
                    PUSH2(0x40)
                    PUSH2(0x50)
                };
                code.write_op(opcode);
                code.write_op(OpcodeId::STOP);
                let block: GethData = TestContext::<2, 1>::new(
                    None,
                    account_0_code_account_1_no_code(code),
                    tx_from_1_to_0,
                    |block, _tx| block.number(0xcafeu64),
                )
                .unwrap()
                .into();
                let gas_cost = block.geth_traces[0].struct_logs[7].gas_cost.0;
                stats.push((state, opcode, h, gas_cost));
            }
        }

        println!(
            "| {: <14} | {: <14} | {: <2} | {: >6} | {: <5} |",
            "state", "opcode", "h", "g", "h/g"
        );
        println!("| ---            | ---            | ---|    --- | ---   |");
        for (state, opcode, height, gas_cost) in stats {
            println!(
                "| {: <14} | {: <14} | {: >2} | {: >6} | {: >1.3} |",
                format!("{:?}", state),
                format!("{:?}", opcode),
                height,
                gas_cost,
                height as f64 / gas_cost as f64
            );
        }
    }
}<|MERGE_RESOLUTION|>--- conflicted
+++ resolved
@@ -186,17 +186,10 @@
     pub struct TestCircuitConfig<F> {
         tx_table: TxTable,
         rw_table: RwTable,
-<<<<<<< HEAD
         bytecode_table: BytecodeTable,
         block_table: BlockTable,
         copy_table: CopyTable,
-        evm_circuit: EvmCircuit<F>,
-=======
-        bytecode_table: [Column<Advice>; 5],
-        block_table: [Column<Advice>; 3],
-        copy_table: CopyCircuit<F>,
         pub evm_circuit: EvmCircuit<F>,
->>>>>>> 46dd697d
     }
 
     #[derive(Default)]
